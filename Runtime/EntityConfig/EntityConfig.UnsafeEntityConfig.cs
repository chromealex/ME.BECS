using Unity.Jobs;

namespace ME.BECS {
    
    using INLINE = System.Runtime.CompilerServices.MethodImplAttribute;
    using BURST = Unity.Burst.BurstCompileAttribute;
    using Unity.Collections.LowLevel.Unsafe;
    using static Cuts;

    public readonly unsafe struct UnsafeEntityConfig : IIsCreated {

        [System.Runtime.InteropServices.UnmanagedFunctionPointerAttribute(System.Runtime.InteropServices.CallingConvention.Cdecl)]
        public delegate void MethodCallerDelegate(in UnsafeEntityConfig config, void* component, in Ent ent);
        
        [System.Runtime.InteropServices.UnmanagedFunctionPointerAttribute(System.Runtime.InteropServices.CallingConvention.Cdecl)]
        public delegate void MethodMaskCallerDelegate(in UnsafeEntityConfig config, void* component, void* configComponent, void* mask, in Ent ent);

        internal static class MethodComponentMaskCaller<T> where T : unmanaged, IComponentBase {

            [UnityEngine.Scripting.PreserveAttribute]
            [AOT.MonoPInvokeCallbackAttribute(typeof(MethodMaskCallerDelegate))]
            public static void Call(in UnsafeEntityConfig config, void* component, void* configComponent, void* mask, in Ent ent) {

<<<<<<< HEAD
                WorldStaticCallbacks.RaiseConfigComponentMaskCallback<T>(in config, component, configComponent, *(BitArray*)mask, in ent);
=======
                WorldStaticCallbacks.RaiseConfigComponentMaskCallback<T>(in config, component, configComponent, mask, in ent);
>>>>>>> feda56ba

            }

        }

        private struct FuncMask {

            public System.IntPtr pointer;
            public System.Runtime.InteropServices.GCHandle handle;

            public bool IsValid() => this.pointer != System.IntPtr.Zero;

            public void Call(in UnsafeEntityConfig config, safe_ptr<byte> comp, safe_ptr<byte> configComp, BitArray* mask, in Ent ent) {
                var del = new Unity.Burst.FunctionPointer<MethodMaskCallerDelegate>(this.pointer);
                del.Invoke(in config, comp.ptr, configComp.ptr, mask, in ent);
            }

            public void Dispose() {
                    
                //if (this.handle.IsAllocated == true) this.handle.Free();
                this = default;

            }

        }

        private readonly struct SharedData {

            private struct Func {

                public System.IntPtr pointer;
                public System.Runtime.InteropServices.GCHandle handle;

                public bool IsValid() => this.pointer != System.IntPtr.Zero;

                public void Call(in UnsafeEntityConfig config, safe_ptr<byte> comp, in Ent ent) {
                    var del = new Unity.Burst.FunctionPointer<MethodCallerDelegate>(this.pointer);
                    del.Invoke(in config, comp.ptr, in ent);
                }

                public void Dispose() {
                    
                    //if (this.handle.IsAllocated == true) this.handle.Free();
                    this = default;

                }

            }

            private readonly safe_ptr<byte> data;
            private readonly safe_ptr<uint> offsets;
            internal readonly safe_ptr<uint> typeIds;
            private readonly safe_ptr<uint> hashes;
            private readonly safe_ptr<Func> functionPointers;
            private readonly uint count;

            internal static class MethodCaller<T> where T : unmanaged, IComponentBase {

                [UnityEngine.Scripting.PreserveAttribute]
                [AOT.MonoPInvokeCallbackAttribute(typeof(MethodCallerDelegate))]
                public static void Call(in UnsafeEntityConfig config, void* component, in Ent ent) {

                    WorldStaticCallbacks.RaiseConfigComponentCallback<T>(in config, component, in ent);

                }

            }

            [INLINE(256)]
            public SharedData(IConfigComponentShared[] components) {
                
                var cnt = (uint)components.Length;
                if (cnt == 0u) {
                    this = default;
                    return;
                }
                
                this.offsets = _makeArray<uint>(cnt, false);
                this.typeIds = _makeArray<uint>(cnt, false);
                this.hashes = _makeArray<uint>(cnt, false);
                this.functionPointers = _makeArray<Func>(cnt);
                this.count = cnt;

                var offset = 0u;
                var size = 0u;
                for (uint i = 0u; i < components.Length; ++i) {
                    var comp = components[i];
                    StaticTypesLoadedManaged.typeToId.TryGetValue(comp.GetType(), out var typeId);
                    StaticTypesLoadedManaged.loadedSharedTypesCustomHash.TryGetValue(typeId, out var hasCustomHash);
                    E.IS_VALID_TYPE_ID(typeId);
                    var elemSize = StaticTypes.sizes.Get(typeId);
                    size += elemSize;
                    this.offsets[i] = offset;
                    this.typeIds[i] = typeId;
                    this.hashes[i] = hasCustomHash == true ? comp.GetHash() : Components.COMPONENT_SHARED_DEFAULT_HASH;
                    offset += elemSize;
                }
                this.data = (safe_ptr<byte>)_make(size);

                for (uint i = 0u; i < components.Length; ++i) {
                    var comp = components[i];
                    var gcHandle = System.Runtime.InteropServices.GCHandle.Alloc(comp, System.Runtime.InteropServices.GCHandleType.Pinned);
                    var elemSize = StaticTypes.sizes.Get(this.typeIds[i]);
                    var ptr = new safe_ptr((void*)gcHandle.AddrOfPinnedObject(), elemSize);
                    if (elemSize > 0u) _memcpy(ptr, this.data + this.offsets[i], elemSize);
                    if (StaticTypes.collectionsCount.Get(this.typeIds[i]) > 0u) {
                        var caller = typeof(MethodCaller<>).MakeGenericType(comp.GetType());
                        var method = caller.GetMethod("Call", System.Reflection.BindingFlags.Public | System.Reflection.BindingFlags.Static);
                        var del = System.Delegate.CreateDelegate(typeof(MethodCallerDelegate), null, method);
                        var handle = System.Runtime.InteropServices.GCHandle.Alloc(del);
                        this.functionPointers[i] = new Func() {
                            pointer = System.Runtime.InteropServices.Marshal.GetFunctionPointerForDelegate(del),
                            handle = handle,
                        };
                    }
                    gcHandle.Free();
                }

            }

            [INLINE(256)]
            public void Apply(in UnsafeEntityConfig config, in Ent ent, Config.JoinOptions options) {

                var state = ent.World.state;
                for (uint i = 0u; i < this.count; ++i) {
                    var typeId = this.typeIds[i];
                    if (options == Config.JoinOptions.LeftJoin) {
                        if (Components.HasUnknownType(state, typeId, ent.id, ent.gen, false) == false) {
                            continue;
                        }
                    } else if (options == Config.JoinOptions.RightJoin) {
                        if (Components.HasUnknownType(state, typeId, ent.id, ent.gen, false) == true) {
                            continue;
                        }
                    }
                    var data = this.data + this.offsets[i];
                    var groupId = StaticTypes.tracker.Get(typeId);
                    var dataSize = StaticTypes.sizes.Get(typeId);
                    var sharedTypeId = StaticTypes.sharedTypeId.Get(typeId);
                    var hash = this.hashes[i];
                    Batches.SetShared(in ent, groupId, data.ptr, dataSize, typeId, sharedTypeId, state, hash, out var dataPtr);
                    var func = this.functionPointers[i];
                    if (func.IsValid() == true) {
                        func.Call(in config, dataPtr, in ent);
                    }
                }

            }

            [INLINE(256)]
            internal safe_ptr<byte> GetComponentPtr(uint index) {
                return this.data + this.offsets[index];
            }

            [INLINE(256)]
            public void Dispose() {

                for (uint i = 0u; i < this.count; ++i) {
                    this.functionPointers[i].Dispose();
                }

                _free(this.data);
                CutsPool._freeArray(this.hashes, this.count);
                CutsPool._freeArray(this.offsets, this.count);
                CutsPool._freeArray(this.typeIds, this.count);
                CutsPool._freeArray(this.functionPointers, this.count);

            }

        }

        internal readonly struct Data {

            private struct Func {

                public System.IntPtr pointer;
                public System.Runtime.InteropServices.GCHandle handle;

                public bool IsValid() => this.pointer != System.IntPtr.Zero;

                public void Call(in UnsafeEntityConfig config, safe_ptr<byte> comp, in Ent ent) {
                    var del = new Unity.Burst.FunctionPointer<MethodCallerDelegate>(this.pointer);
                    del.Invoke(in config, comp.ptr, in ent);
                }

                public void Dispose() {
                    
                    //if (this.handle.IsAllocated == true) this.handle.Free();
                    this = default;

                }

            }
            
            private readonly safe_ptr<byte> data;
            private readonly safe_ptr<uint> offsets;
            internal readonly safe_ptr<uint> typeIds;
            internal readonly safe_ptr<BitArray> masks;
            private readonly safe_ptr<Func> functionPointers;
            private readonly safe_ptr<FuncMask> functionMaskPointers;
            private readonly uint count;

            internal static class MethodCaller<T> where T : unmanaged, IComponentBase {

                [UnityEngine.Scripting.PreserveAttribute]
                [AOT.MonoPInvokeCallbackAttribute(typeof(MethodCallerDelegate))]
                public static void Call(in UnsafeEntityConfig config, void* component, in Ent ent) {

                    WorldStaticCallbacks.RaiseConfigComponentCallback<T>(in config, component, in ent);

                }

            }

            [INLINE(256)]
            public Data(ref MemoryAllocator allocator, IConfigComponent[] components, ComponentsStorageBitMask[] masks) {
                
                var cnt = (uint)components.Length;
                if (cnt == 0u) {
                    this = default;
                    return;
                }
                this.offsets = _makeArray<uint>(cnt, false);
                this.typeIds = _makeArray<uint>(cnt, false);
                if (masks != null) {
                    this.masks = _makeArray<BitArray>(cnt, false);
                    this.functionMaskPointers = _makeArray<FuncMask>(cnt);
                } else {
                    this.masks = default;
                    this.functionMaskPointers = default;
                }
                this.functionPointers = _makeArray<Func>(cnt);
                this.count = cnt;
                
                var offset = 0u;
                var size = 0u;
                for (uint i = 0u; i < components.Length; ++i) {
                    var comp = components[i];
                    StaticTypesLoadedManaged.typeToId.TryGetValue(comp.GetType(), out var typeId);
                    E.IS_VALID_TYPE_ID(typeId);
                    var elemSize = StaticTypes.sizes.Get(typeId);
                    size += elemSize;
                    this.offsets[i] = offset;
                    this.typeIds[i] = typeId;
                    if (masks != null) {
                        this.masks[i] = (masks[i].mask != null && masks[i].mask.Length > 1u) ? new BitArray(ref allocator, masks[i].mask) : default;
                    }
                    offset += elemSize;
                }
                this.data = (safe_ptr<byte>)_make(size);

                for (uint i = 0u; i < components.Length; ++i) {
                    var comp = components[i];
                    var gcHandle = System.Runtime.InteropServices.GCHandle.Alloc(comp, System.Runtime.InteropServices.GCHandleType.Pinned);
                    var elemSize = StaticTypes.sizes.Get(this.typeIds[i]);
                    var ptr = new safe_ptr((void*)gcHandle.AddrOfPinnedObject(), elemSize);
                    if (elemSize > 0u) _memcpy(ptr, this.data + this.offsets[i], elemSize);
                    if (StaticTypes.collectionsCount.Get(this.typeIds[i]) > 0u) {
                        var caller = typeof(MethodCaller<>).MakeGenericType(comp.GetType());
                        var method = caller.GetMethod("Call", System.Reflection.BindingFlags.Public | System.Reflection.BindingFlags.Static);
                        var del = System.Delegate.CreateDelegate(typeof(MethodCallerDelegate), null, method);
                        var handle = System.Runtime.InteropServices.GCHandle.Alloc(del);
                        this.functionPointers[i] = new Func() {
                            pointer = System.Runtime.InteropServices.Marshal.GetFunctionPointerForDelegate(del),
                            handle = handle,
                        };
                    }

                    if (masks != null) {
                        var caller = typeof(MethodComponentMaskCaller<>).MakeGenericType(comp.GetType());
                        var method = caller.GetMethod("Call", System.Reflection.BindingFlags.Public | System.Reflection.BindingFlags.Static);
                        var del = System.Delegate.CreateDelegate(typeof(MethodMaskCallerDelegate), null, method);
                        var handle = System.Runtime.InteropServices.GCHandle.Alloc(del);
                        this.functionMaskPointers[i] = new FuncMask() {
                            pointer = System.Runtime.InteropServices.Marshal.GetFunctionPointerForDelegate(del),
                            handle = handle,
                        };
                    }
                    gcHandle.Free();
                }

            }

            [INLINE(256)]
            public void Apply(in UnsafeEntityConfig config, in Ent ent, Config.JoinOptions options) {

                var state = ent.World.state;
                for (uint i = 0u; i < this.count; ++i) {
                    var typeId = this.typeIds[i];
                    if (options == Config.JoinOptions.LeftJoin) {
                        if (Components.HasUnknownType(state, typeId, ent.id, ent.gen, false) == false) {
                            continue;
                        }
                    } else if (options == Config.JoinOptions.RightJoin) {
                        if (Components.HasUnknownType(state, typeId, ent.id, ent.gen, false) == true) {
                            continue;
                        }
                    }

                    var elemSize = StaticTypes.sizes.Get(typeId);
                    var data = elemSize == 0u ? new safe_ptr<byte>() : (this.data + this.offsets[i]);
                    var groupId = StaticTypes.tracker.Get(typeId);
                    if (this.masks.ptr != null && this.masks[i].Length > 1u) {
                        var dataPtr = Components.GetUnknownType(ent.World.state, typeId, groupId, in ent, out var isNew, default);
                        if (isNew == true) {
                            Batches.Set_INTERNAL(typeId, in ent);
                        }
                        if (this.functionMaskPointers[i].IsValid() == true) {
                            this.functionMaskPointers[i].Call(in config, new safe_ptr<byte>(dataPtr), data, (this.masks.ptr + i), in config.staticData.staticDataEnt);
                        }
                    } else {
                        Batches.Set(in ent, typeId, data.ptr, state);
                    }

                    var func = this.functionPointers[i];
                    if (func.IsValid() == true) {
                        var dataPtr = Components.GetUnknownType(state, typeId, groupId, in ent, out _, default);
                        func.Call(in config, new safe_ptr<byte>(dataPtr), in ent);
                    }
                }

            }

            [INLINE(256)]
            public void Dispose() {

                for (uint i = 0u; i < this.count; ++i) {
                    this.functionPointers[i].Dispose();
                }

                if (this.functionMaskPointers.ptr != null) {
                    for (uint i = 0u; i < this.count; ++i) {
                        this.functionMaskPointers[i].Dispose();
                    }
                }

                _free(this.data);
                CutsPool._freeArray(this.offsets, this.count);
                CutsPool._freeArray(this.typeIds, this.count);
                if (this.masks.ptr != null) CutsPool._freeArray(this.masks, this.count);
                CutsPool._freeArray(this.functionPointers, this.count);
                if (this.functionMaskPointers.ptr != null) CutsPool._freeArray(this.functionMaskPointers, this.count);

            }

            [INLINE(256)]
            internal safe_ptr<byte> GetComponentPtr(uint index) {
                return this.data + this.offsets[index];
            }

            [INLINE(256)]
            public bool TryRead<TComponent>(out TComponent data) where TComponent : unmanaged, IComponent {

                data = default;
                var typeId = StaticTypes<TComponent>.typeId;
                for (uint i = 0u; i < this.count; ++i) {
                    if (this.typeIds[i] == typeId) {
                        data = *(TComponent*)(this.data + this.offsets[i]).ptr;
                        return true;
                    }
                }

                return false;

            }

            [INLINE(256)]
            public bool Has<TComponent>() where TComponent : unmanaged, IComponent {
                
                var typeId = StaticTypes<TComponent>.typeId;
                for (uint i = 0u; i < this.count; ++i) {
                    if (this.typeIds[i] == typeId) {
                        return true;
                    }
                }

                return false;
                
            }

        }

        internal readonly struct DataInitialize {

            private struct Func {

                public System.IntPtr pointer;
                public System.Runtime.InteropServices.GCHandle handle;

                public void Call(in UnsafeEntityConfig config, void* comp, in Ent ent) {
                    var del = new Unity.Burst.FunctionPointer<MethodCallerDelegate>(this.pointer);
                    del.Invoke(in config, comp, in ent);
                }

                public void Dispose() {
                    
                    //if (this.handle.IsAllocated == true) this.handle.Free();
                    this = default;

                }

            }

            private readonly safe_ptr<ComponentsStorageLink.Item> data;
            private readonly safe_ptr<Func> functionPointers;
            private readonly uint count;
            
            internal static class MethodCaller<T> where T : unmanaged, IConfigInitialize {

                [UnityEngine.Scripting.PreserveAttribute]
                [AOT.MonoPInvokeCallbackAttribute(typeof(MethodCallerDelegate))]
                public static void Call(in UnsafeEntityConfig config, void* component, in Ent ent) {

                    if (component == null) {
                        T tempData = default;
                        tempData.OnInitialize(in ent);
                    } else {
                        _ptrToStruct(component, out T tempData);
                        tempData.OnInitialize(in ent);
                        _structToPtr(ref tempData, component);
                    }

                }

            }
            
            [INLINE(256)]
            public DataInitialize(in UnsafeEntityConfig config, ComponentsStorageLink components) {

                var cnt = (uint)components.items.Length;
                if (cnt == 0u) {
                    this = default;
                    return;
                }

                this.data = _makeArray<ComponentsStorageLink.Item>(cnt, false);
                this.functionPointers = _makeArray<Func>(cnt, false);
                this.count = cnt;
                
                for (uint i = 0u; i < cnt; ++i) {
                    var item = components.items[i];
                    this.data[i] = item;
                    {
                        var type = GetItemType(config, item);
                        var caller = typeof(MethodCaller<>).MakeGenericType(type);
                        var method = caller.GetMethod("Call", System.Reflection.BindingFlags.Public | System.Reflection.BindingFlags.Static);
                        var del = System.Delegate.CreateDelegate(typeof(MethodCallerDelegate), null, method);
                        var handle = System.Runtime.InteropServices.GCHandle.Alloc(del);
                        this.functionPointers[i] = new Func() {
                            pointer = System.Runtime.InteropServices.Marshal.GetFunctionPointerForDelegate(del),
                            handle = handle,
                        };
                    }
                }

            }

            [INLINE(256)]
            private static System.Type GetItemType(in UnsafeEntityConfig config, ComponentsStorageLink.Item item) {
                uint typeId = 0u;
                if (item.type == 0) {
                    typeId = config.data.typeIds[item.index];
                } else if (item.type == 1) {
                    typeId = config.dataShared.typeIds[item.index];
                } else if (item.type == 2) {
                    typeId = config.staticData.typeIds[item.index];
                }
                StaticTypesLoadedManaged.allLoadedTypes.TryGetValue(typeId, out var type);
                return type;
            }

            [INLINE(256)]
            private static uint GetTypeId(in UnsafeEntityConfig config, ComponentsStorageLink.Item item) {
                var index = item.index;
                if (item.type == 0) return config.data.typeIds[index];
                if (item.type == 1) return config.dataShared.typeIds[index];
                if (item.type == 2) return config.staticData.typeIds[index];
                return uint.MaxValue;
            }

            [INLINE(256)]
            private static safe_ptr<byte> GetData(in UnsafeEntityConfig config, ComponentsStorageLink.Item item) {
                var index = item.index;
                if (item.type == 0) return config.data.GetComponentPtr(index);
                if (item.type == 1) return config.dataShared.GetComponentPtr(index);
                if (item.type == 2) return (safe_ptr)Components.ReadUnknownType(config.staticData.staticDataEnt.World.state, config.staticData.typeIds[index], entId: config.staticData.staticDataEnt.id, gen: config.staticData.staticDataEnt.gen, out _);
                return default;
            }

            [INLINE(256)]
            public void Apply(in UnsafeEntityConfig config, in Ent ent, Config.JoinOptions options) {

                var state = ent.World.state;
                for (uint i = 0u; i < this.count; ++i) {
                    var typeId = GetTypeId(in config, this.data[i]);
                    if (options == Config.JoinOptions.LeftJoin) {
                        if (Components.HasUnknownType(state, typeId, ent.id, ent.gen, false) == false) {
                            continue;
                        }
                    } else if (options == Config.JoinOptions.RightJoin) {
                        if (Components.HasUnknownType(state, typeId, ent.id, ent.gen, false) == true) {
                            continue;
                        }
                    }
                    var elemSize = StaticTypes.sizes.Get(typeId);
                    var data = elemSize == 0u ? new safe_ptr<byte>() : GetData(in config, this.data[i]);
                    this.functionPointers[i].Call(in config, data.ptr, in ent);
                }

            }

            [INLINE(256)]
            public void Dispose() {

                for (uint i = 0u; i < this.count; ++i) {
                    this.functionPointers[i].Dispose();
                }
                
                _free(this.data);
                CutsPool._freeArray(this.functionPointers, this.count);

            }

        }

        private readonly struct Aspect {

            private readonly safe_ptr<uint> sizes;
            private readonly safe_ptr<uint> typeIds;
            private readonly uint count;
                        
            public Aspect(ComponentsStorage<IAspect> configAspects) {

                var components = configAspects.components;
                var cnt = (uint)components.Length;
                if (cnt == 0u) {
                    this = default;
                    return;
                }
                this.sizes = _makeArray<uint>(cnt, false);
                this.typeIds = _makeArray<uint>(cnt, false);
                this.count = cnt;
                
                for (uint i = 0u; i < components.Length; ++i) {
                    var comp = components[i];
                    AspectTypeInfoLoadedManaged.typeToId.TryGetValue(comp.GetType(), out var typeId);
                    E.IS_VALID_ASPECT_TYPE_ID(typeId);
                    var elemSize = AspectTypeInfo.sizes.Get(typeId);
                    this.sizes[i] = elemSize;
                    this.typeIds[i] = typeId;
                }

            }

            [INLINE(256)]
            public void Apply(in Ent ent) {

                var state = ent.World.state;
                for (uint i = 0u; i < this.count; ++i) {
                    WorldAspectStorage.Initialize(ent.worldId, this.typeIds[i], this.sizes[i]);
                    UnsafeAspectsStorage.SetAspect(state, in ent, this.typeIds[i]);
                }

            }

            [INLINE(256)]
            public void Dispose() {

                CutsPool._freeArray(this.sizes, this.count);
                CutsPool._freeArray(this.typeIds, this.count);

            }
            
        }

        private readonly struct CollectionsData {

            private struct Collection {

                public uint id;
                public uint length;
                public safe_ptr<byte> array;

                public void Dispose() {
                    _free(this.array);
                    this = default;
                }

            }

            private readonly safe_ptr<Collection> items;
            private readonly uint length;

            public CollectionsData(EntityConfig.CollectionsData data) {
                if (data.items == null || data.items.Count == 0) {
                    this = default;
                    return;
                }

                this.length = (uint)data.items.Count;
                this.items = _makeArray<Collection>(this.length);
                for (uint i = 0u; i < this.length; ++i) {
                    var item = data.items[(int)i];
                    var sizeOfElement = item.array.Count > 0 ? (uint)System.Runtime.InteropServices.Marshal.SizeOf(item.array[0].GetType()) : 0u;
                    if (sizeOfElement == 0u) continue;
                    var collection = new Collection {
                        id = item.id,
                        length = (uint)item.array.Count,
                        array = (safe_ptr<byte>)_make(sizeOfElement * (uint)item.array.Count),
                    };
                    var offset = 0u;
                    foreach (var obj in item.array) {
                        var gcHandle = System.Runtime.InteropServices.GCHandle.Alloc(obj, System.Runtime.InteropServices.GCHandleType.Pinned);
                        var ptr = new safe_ptr((void*)gcHandle.AddrOfPinnedObject(), sizeOfElement);
                        _memcpy(ptr, collection.array + offset, sizeOfElement);
                        gcHandle.Free();
                        offset += sizeOfElement;
                    }

                    this.items[i] = collection;
                }
            }

            public bool GetById(uint id, out safe_ptr<byte> array, out uint length) {
                array = default;
                length = 0u;
                for (uint i = 0u; i < this.length; ++i) {
                    var item = this.items[i];
                    if (item.id == id) {
                        array = item.array;
                        length = item.length;
                        return true;
                    }
                }
                return false;
            }

            public void Dispose() {
                for (uint i = 0u; i < this.length; ++i) {
                    this.items[i].Dispose();
                }
                _free(this.items);
            }

        }

        internal readonly struct StaticData {

            internal static class MethodCaller<T> where T : unmanaged, IConfigComponentStatic {

                [UnityEngine.Scripting.PreserveAttribute]
                [AOT.MonoPInvokeCallbackAttribute(typeof(MethodCallerDelegate))]
                public static void Call(in UnsafeEntityConfig config, void* component, in Ent ent) {

                    WorldStaticCallbacks.RaiseConfigComponentCallback<T>(in config, component, in ent);

                }

            }

            internal readonly Ent staticDataEnt;
            internal readonly safe_ptr<uint> typeIds;
            private readonly uint count;

            public StaticData(in Ent ent, EntityConfig sourceConfig, in UnsafeEntityConfig config) {
                
                this.staticDataEnt = ent;

                this.count = (uint)sourceConfig.staticData.components.Length;
                this.typeIds = _makeArray<uint>(this.count, false);
                
                for (int i = 0; i < sourceConfig.staticData.components.Length; ++i) {
                    var comp = sourceConfig.staticData.components[i];
                    var type = comp.GetType();
                    StaticTypesLoadedManaged.typeToId.TryGetValue(type, out var typeId);
                    this.typeIds[i] = typeId;
                    StaticTypesGroups.tracker.TryGetValue(type, out var trackerIndex);
                    var groupId = trackerIndex == 0 ? 0u : StaticTypes.tracker.Get(trackerIndex);
                    var gcHandle = System.Runtime.InteropServices.GCHandle.Alloc(comp, System.Runtime.InteropServices.GCHandleType.Pinned);
                    var ptr = gcHandle.AddrOfPinnedObject();
                    Batches.Set(in this.staticDataEnt, typeId, (void*)ptr, this.staticDataEnt.World.state);
                    var newPtr = Components.GetUnknownType(this.staticDataEnt.World.state, typeId, groupId, in this.staticDataEnt, out _, default);
                    {
                        var caller = typeof(MethodCaller<>).MakeGenericType(comp.GetType());
                        var method = caller.GetMethod("Call", System.Reflection.BindingFlags.Public | System.Reflection.BindingFlags.Static);
                        var del = (MethodCallerDelegate)System.Delegate.CreateDelegate(typeof(MethodCallerDelegate), null, method);
                        del.Invoke(in config, newPtr, in this.staticDataEnt);
                    }
                    gcHandle.Free();
                }

            }
            
            [INLINE(256)]
            public void Apply(in UnsafeEntityConfig config, in Ent ent, Config.JoinOptions options) {
                
                var state = ent.World.state;
                for (uint i = 0u; i < this.count; ++i) {
                    var typeId = this.typeIds[i];
                    if (options == Config.JoinOptions.LeftJoin) {
                        if (Components.HasUnknownType(state, typeId, ent.id, ent.gen, false) == false) {
                            continue;
                        }
                    } else if (options == Config.JoinOptions.RightJoin) {
                        if (Components.HasUnknownType(state, typeId, ent.id, ent.gen, false) == true) {
                            continue;
                        }
                    }
                    Batches.Set_INTERNAL(typeId, in ent);
                }
                
            }

            [INLINE(256)]
            public bool HasStatic<T>() where T : unmanaged, IConfigComponentStatic {

                E.IS_ALIVE(this.staticDataEnt);
                var world = this.staticDataEnt.World;
                return Components.Has<T>(world.state, checkEnabled: false, entId: this.staticDataEnt.id, gen: this.staticDataEnt.gen);

            }

            [INLINE(256)]
            public T ReadStatic<T>() where T : unmanaged, IConfigComponentStatic {

                E.IS_ALIVE(this.staticDataEnt);
                var world = this.staticDataEnt.World;
                return Components.Read<T>(world.state, entId: this.staticDataEnt.id, gen: this.staticDataEnt.gen, out _);

            }

            [INLINE(256)]
            public bool TryReadStatic<T>(out T component) where T : unmanaged, IConfigComponentStatic {

                E.IS_ALIVE(this.staticDataEnt);
                var world = this.staticDataEnt.World;
                component = Components.Read<T>(world.state, entId: this.staticDataEnt.id, gen: this.staticDataEnt.gen, out var exists);
                return exists;

            }

        }
        
        public readonly uint id;
        private readonly safe_ptr<UnsafeEntityConfig> baseConfig;
        private readonly Data data;
        private readonly SharedData dataShared;
        private readonly DataInitialize dataInitialize;
        private readonly Aspect aspects;
        private readonly CollectionsData collectionsData;
        private readonly StaticData staticData;

        public bool IsCreated => this.IsValid();

        [INLINE(256)]
        public UnsafeEntityConfig(EntityConfig config, uint id = 0u, Ent staticDataEnt = default, bool autoRegisterConfig = true) {

            this = default;
            this.id = id > 0u || autoRegisterConfig == false ? id : EntityConfigRegistry.Register(config, out _);
            this.data = new Data(ref staticDataEnt.World.state.ptr->allocator, config.data.components, config.maskable == true ? config.data.masks : null);
            this.dataShared = new SharedData(config.sharedData.components);
            this.aspects = new Aspect(config.aspects);
            this.collectionsData = new CollectionsData(config.collectionsData);
            
            this.baseConfig = default;
            if (config.baseConfig is not null) {
                this.baseConfig = _make(new UnsafeEntityConfig(config.baseConfig, staticDataEnt: staticDataEnt, autoRegisterConfig: false));
            }

            this.staticData = new StaticData(staticDataEnt, config, in this);
            
            this.dataInitialize = new DataInitialize(in this, config.dataInitialize);

        }

        [INLINE(256)]
        public bool GetCollectionById(uint id, out safe_ptr<byte> data, out uint length) {
            return this.collectionsData.GetById(id, out data, out length);
        }

        [INLINE(256)]
        public bool TryRead<T>(out T data) where T : unmanaged, IComponent {
            if (this.data.TryRead<T>(out data) == false) {
                if (this.baseConfig.ptr != null) {
                    return this.baseConfig.ptr->TryRead<T>(out data);
                }
                return false;
            }
            return true;
        }

        [INLINE(256)]
        public bool Has<T>() where T : unmanaged, IComponent {
            if (this.data.Has<T>() == false) {
                if (this.baseConfig.ptr != null) {
                    return this.baseConfig.ptr->Has<T>();
                }
                return false;
            }
            return true;
        }

        [INLINE(256)]
        public void Apply(in Ent ent, Config.JoinOptions options = Config.JoinOptions.FullJoin) {
            
            if (this.IsValid() == false) {
                throw new System.Exception();
            }
            
            this.Apply_INTERNAL(in ent, options);

        }

        [INLINE(256)]
        private void Apply_INTERNAL(in Ent ent, Config.JoinOptions options) {

            if (this.baseConfig.ptr != null) {
                this.baseConfig.ptr->Apply_INTERNAL(in ent, options);
            }

            if (options == Config.JoinOptions.FullJoin) {
                ent.Set(new EntityConfigComponent() {
                    id = this.id,
                });
            }

            this.aspects.Apply(in ent);
            this.data.Apply(in this, in ent, options);
            this.staticData.Apply(in this, in ent, options);
            this.dataShared.Apply(in this, in ent, options);
            this.dataInitialize.Apply(in this, in ent, options);
            
        }

        private struct ConfigDisposeJob : Unity.Jobs.IJob {

            public UnsafeEntityConfig config;
            public void Execute() {
                this.config.Dispose();
            }

        }

        [INLINE(256)]
        public Unity.Jobs.JobHandle Dispose(Unity.Jobs.JobHandle dependsOn) {
            dependsOn = new ConfigDisposeJob() {
                config = this,
            }.Schedule(dependsOn);
            return dependsOn;
        }
        
        [INLINE(256)]
        public void Dispose() {

            var q = new Unity.Collections.NativeQueue<UnsafeEntityConfig>(Unity.Collections.Allocator.Temp);
            q.Enqueue(this);
            while (q.Count > 0) {
                var config = q.Dequeue();
                config.aspects.Dispose();
                config.data.Dispose();
                config.dataShared.Dispose();
                config.dataInitialize.Dispose();
                config.collectionsData.Dispose();
                if (config.baseConfig.ptr != null) {
                    q.Enqueue(*config.baseConfig.ptr);
                    _free(config.baseConfig);
                }
            }

        }

        [INLINE(256)]
        public bool IsValid() {
            return this.id > 0u;
        }

        [INLINE(256)]
        public bool HasStatic<T>() where T : unmanaged, IConfigComponentStatic {

            return this.staticData.HasStatic<T>();

        }

        [INLINE(256)]
        public T ReadStatic<T>() where T : unmanaged, IConfigComponentStatic {

            return this.staticData.ReadStatic<T>();

        }

        [INLINE(256)]
        public bool TryReadStatic<T>(out T component) where T : unmanaged, IConfigComponentStatic {

            return this.staticData.TryReadStatic(out component);

        }

        internal Ent GetStaticEntity() {
            return this.staticData.staticDataEnt;
        }

    }

}<|MERGE_RESOLUTION|>--- conflicted
+++ resolved
@@ -21,11 +21,7 @@
             [AOT.MonoPInvokeCallbackAttribute(typeof(MethodMaskCallerDelegate))]
             public static void Call(in UnsafeEntityConfig config, void* component, void* configComponent, void* mask, in Ent ent) {
 
-<<<<<<< HEAD
-                WorldStaticCallbacks.RaiseConfigComponentMaskCallback<T>(in config, component, configComponent, *(BitArray*)mask, in ent);
-=======
                 WorldStaticCallbacks.RaiseConfigComponentMaskCallback<T>(in config, component, configComponent, mask, in ent);
->>>>>>> feda56ba
 
             }
 
