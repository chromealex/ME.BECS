--- conflicted
+++ resolved
@@ -59,13 +59,8 @@
     - rid: 8346928920201003110
       type: {class: StartNode, ns: ME.BECS.FeaturesGraph.Nodes, asm: ME.BECS.Features}
       data:
-<<<<<<< HEAD
-        syncPoint: 1
-        syncCount: 0
-=======
         syncPoint: 0
         syncCount: 1
->>>>>>> 5d788e13
         nodeCustomName: 
         GUID: StartNode
         groupGUID: 
