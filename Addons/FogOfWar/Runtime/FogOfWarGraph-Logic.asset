%YAML 1.1
%TAG !u! tag:unity3d.com,2011:
--- !u!114 &11400000
MonoBehaviour:
  m_ObjectHideFlags: 0
  m_CorrespondingSourceObject: {fileID: 0}
  m_PrefabInstance: {fileID: 0}
  m_PrefabAsset: {fileID: 0}
  m_GameObject: {fileID: 0}
  m_Enabled: 1
  m_EditorHideFlags: 0
  m_Script: {fileID: 11500000, guid: 2c47971b42c2144aeb6f0fb81f786410, type: 3}
  m_Name: FogOfWarGraph-Logic
  m_EditorClassIdentifier: 
  id: 10
  builtInGraph: 1
  isInnerGraph: 1
  serializedNodes: []
  nodes:
  - rid: 8346928923441103769
  - rid: 8346928923441103770
  - rid: 8346928923441103771
  - rid: 8346928923441103773
  - rid: 8346928923441103775
  - rid: 8346928929818279973
  - rid: 4603152931227959628
  - rid: 4603152931227959632
  - rid: 1536974532762927105
  - rid: 1536974532762927106
  edges:
  - GUID: cc443ea1-4949-4089-bc0c-49d408637331
    owner: {fileID: 11400000}
    inputNodeGUID: 0e9ec525-76ba-44e8-a90b-b7c6a0cbfe26
    outputNodeGUID: StartNode
    inputFieldName: inputNodes
    outputFieldName: output
    inputPortIdentifier: 
    outputPortIdentifier: 
  - GUID: c5c1c020-2fad-4286-979f-6bd7e9004123
    owner: {fileID: 11400000}
    inputNodeGUID: f322d675-e5e1-4dfc-839e-1f71fac83c18
    outputNodeGUID: 0e9ec525-76ba-44e8-a90b-b7c6a0cbfe26
    inputFieldName: inputNodes
    outputFieldName: outputNodes
    inputPortIdentifier: 
    outputPortIdentifier: 
  - GUID: 66174e5f-cac3-43b1-8ad7-655f61d23468
    owner: {fileID: 11400000}
    inputNodeGUID: 37b28351-46ed-4aeb-b7d4-f48fd39cdc77
    outputNodeGUID: StartNode
    inputFieldName: inputNodes
    outputFieldName: output
    inputPortIdentifier: 
    outputPortIdentifier: 
  - GUID: c6de6c00-d859-4399-8d9f-82b85e743228
    owner: {fileID: 11400000}
    inputNodeGUID: 59f276f0-dc35-48e5-9058-945103675ed4
    outputNodeGUID: 0e9ec525-76ba-44e8-a90b-b7c6a0cbfe26
    inputFieldName: inputNodes
    outputFieldName: outputNodes
    inputPortIdentifier: 
    outputPortIdentifier: 
  - GUID: accde35c-b5a8-401c-b5cb-3345e83bc00d
    owner: {fileID: 11400000}
    inputNodeGUID: 0acb11e2-895d-45c3-9313-3d458bbb5f14
    outputNodeGUID: StartNode
    inputFieldName: inputNodes
    outputFieldName: output
    inputPortIdentifier: 
    outputPortIdentifier: 
  - GUID: c3c88957-d5e7-4bb6-b62b-cea46d36287d
    owner: {fileID: 11400000}
    inputNodeGUID: 21298705-10b9-4936-9a88-7bbe57006d1e
    outputNodeGUID: 0acb11e2-895d-45c3-9313-3d458bbb5f14
    inputFieldName: inputNodes
    outputFieldName: outputNodes
    inputPortIdentifier: 
    outputPortIdentifier: 
  - GUID: 40ce2831-809e-41db-b406-edec031baeab
    owner: {fileID: 11400000}
    inputNodeGUID: 21298705-10b9-4936-9a88-7bbe57006d1e
    outputNodeGUID: f322d675-e5e1-4dfc-839e-1f71fac83c18
    inputFieldName: inputNodes
    outputFieldName: outputNodes
    inputPortIdentifier: 
    outputPortIdentifier: 
  - GUID: d5b3f276-8230-4952-9129-33719df0c60f
    owner: {fileID: 11400000}
    inputNodeGUID: 1656ec53-a88c-4c4d-a9d1-9c7e5dde0c57
    outputNodeGUID: 21298705-10b9-4936-9a88-7bbe57006d1e
    inputFieldName: input
    outputFieldName: outputNodes
    inputPortIdentifier: 0
    outputPortIdentifier: 
  - GUID: c2aca4c9-cd6d-4aca-9968-6c46e0537c79
    owner: {fileID: 11400000}
    inputNodeGUID: 1656ec53-a88c-4c4d-a9d1-9c7e5dde0c57
    outputNodeGUID: 59f276f0-dc35-48e5-9058-945103675ed4
    inputFieldName: input
    outputFieldName: outputNodes
    inputPortIdentifier: 0
    outputPortIdentifier: 
  - GUID: a4e9b298-2aae-44f7-b593-da9fd8f71c2e
    owner: {fileID: 11400000}
    inputNodeGUID: 1656ec53-a88c-4c4d-a9d1-9c7e5dde0c57
    outputNodeGUID: 37b28351-46ed-4aeb-b7d4-f48fd39cdc77
    inputFieldName: input
    outputFieldName: outputNodes
    inputPortIdentifier: 0
    outputPortIdentifier: 
  - GUID: 006d1d06-d881-46be-b785-f579097ea8b0
    owner: {fileID: 11400000}
    inputNodeGUID: db5bcb93-7fe8-405b-a76d-e995a990fcad
    outputNodeGUID: 1656ec53-a88c-4c4d-a9d1-9c7e5dde0c57
    inputFieldName: inputNodes
    outputFieldName: output
    inputPortIdentifier: 
    outputPortIdentifier: 0
  - GUID: d2eb13ab-170a-48b1-9a71-139f91deca8a
    owner: {fileID: 11400000}
    inputNodeGUID: EndNode
    outputNodeGUID: db5bcb93-7fe8-405b-a76d-e995a990fcad
    inputFieldName: inputNodes
    outputFieldName: outputNodes
    inputPortIdentifier: 
    outputPortIdentifier: 
  groups: []
  stackNodes: []
  pinnedElements: []
  exposedParameters: []
  serializedParameterList: []
  stickyNotes: []
  nodeInspectorReference: {fileID: 0}
  references:
    version: 2
    RefIds:
    - rid: -2
      type: {class: , ns: , asm: }
    - rid: 1536974532762927105
      type: {class: SystemNode, ns: ME.BECS.FeaturesGraph.Nodes, asm: ME.BECS.Features}
      data:
<<<<<<< HEAD
        syncPoint: 0
        syncCount: -7
=======
        syncPoint: 1
        syncCount: 0
>>>>>>> 5d788e13
        nodeCustomName: 
        GUID: db5bcb93-7fe8-405b-a76d-e995a990fcad
        groupGUID: 
        computeOrder: 8
        position:
          serializedVersion: 2
          x: 1378
          y: -169
          width: 300
          height: 122
        expanded: 1
        enabled: 1
        debug: 0
        nodeLock: 0
        customRuntimeSystemRoot: {fileID: 0}
        system:
          rid: -2
    - rid: 1536974532762927106
      type: {class: RelayNode, ns: ME.BECS.Extensions.GraphProcessor, asm: ME.BECS}
      data:
        syncPoint: 1
        syncCount: 0
        nodeCustomName: 
        GUID: 1656ec53-a88c-4c4d-a9d1-9c7e5dde0c57
        groupGUID: 
        computeOrder: 7
        position:
          serializedVersion: 2
          x: 1276.5
          y: -108
          width: 200
          height: 200
        expanded: 1
        enabled: 1
        debug: 0
        nodeLock: 0
        unpackOutput: 0
        packInput: 0
        inputEdgeCount: 0
    - rid: 4603152931227959628
      type: {class: SystemNode, ns: ME.BECS.FeaturesGraph.Nodes, asm: ME.BECS.Features}
      data:
        syncPoint: 0
        syncCount: 2
        nodeCustomName: 
        GUID: 0acb11e2-895d-45c3-9313-3d458bbb5f14
        groupGUID: 
        computeOrder: 1
        position:
          serializedVersion: 2
          x: 174
          y: -537
          width: 300
          height: 193
        expanded: 1
        enabled: 1
        debug: 0
        nodeLock: 0
        customRuntimeSystemRoot: {fileID: 0}
        system:
          rid: 4603152931227959629
    - rid: 4603152931227959629
      type: {class: ShadowCopySystem, ns: ME.BECS.FogOfWar, asm: ME.BECS.FogOfWar}
      data: 
    - rid: 4603152931227959632
      type: {class: SystemNode, ns: ME.BECS.FeaturesGraph.Nodes, asm: ME.BECS.Features}
      data:
        syncPoint: 0
        syncCount: 2
        nodeCustomName: 
        GUID: 21298705-10b9-4936-9a88-7bbe57006d1e
        groupGUID: 
        computeOrder: 4
        position:
          serializedVersion: 2
          x: 917
          y: -537
          width: 300
          height: 189
        expanded: 1
        enabled: 1
        debug: 0
        nodeLock: 0
        customRuntimeSystemRoot: {fileID: 0}
        system:
          rid: 4603152931227959633
    - rid: 4603152931227959633
      type: {class: ShadowCopyUpdateSystem, ns: ME.BECS.FogOfWar, asm: ME.BECS.FogOfWar}
      data: 
    - rid: 8346928923441103769
      type: {class: StartNode, ns: ME.BECS.FeaturesGraph.Nodes, asm: ME.BECS.Features}
      data:
<<<<<<< HEAD
        syncPoint: 1
        syncCount: 0
=======
        syncPoint: 0
        syncCount: 3
>>>>>>> 5d788e13
        nodeCustomName: 
        GUID: StartNode
        groupGUID: 
        computeOrder: 0
        position:
          serializedVersion: 2
          x: 0
          y: 0
          width: 100
          height: 100
        expanded: 1
        enabled: 1
        debug: 0
        nodeLock: 0
        customRuntimeSystemRoot: {fileID: 0}
        isInstance: 0
    - rid: 8346928923441103770
      type: {class: ExitNode, ns: ME.BECS.FeaturesGraph.Nodes, asm: ME.BECS.Features}
      data:
<<<<<<< HEAD
        syncPoint: 0
        syncCount: -7
=======
        syncPoint: 1
        syncCount: 0
>>>>>>> 5d788e13
        nodeCustomName: 
        GUID: EndNode
        groupGUID: 
        computeOrder: 9
        position:
          serializedVersion: 2
          x: 1715.12
          y: -169
          width: 100
          height: 79.5
        expanded: 1
        enabled: 1
        debug: 0
        nodeLock: 0
        customRuntimeSystemRoot: {fileID: 0}
        isInstance: 0
    - rid: 8346928923441103771
      type: {class: SystemNode, ns: ME.BECS.FeaturesGraph.Nodes, asm: ME.BECS.Features}
      data:
        syncPoint: 0
        syncCount: 2
        nodeCustomName: 
        GUID: 0e9ec525-76ba-44e8-a90b-b7c6a0cbfe26
        groupGUID: 
        computeOrder: 2
        position:
          serializedVersion: 2
          x: 174
          y: -194.5
          width: 300
          height: 183.5
        expanded: 1
        enabled: 1
        debug: 0
        nodeLock: 0
        customRuntimeSystemRoot: {fileID: 0}
        system:
          rid: 8346928923441103772
    - rid: 8346928923441103772
      type: {class: CreateSystem, ns: ME.BECS.FogOfWar, asm: ME.BECS.FogOfWar}
      data:
        mapSize:
          x: 500
          y: 500
        resolution: 1
    - rid: 8346928923441103773
      type: {class: SystemNode, ns: ME.BECS.FeaturesGraph.Nodes, asm: ME.BECS.Features}
      data:
        syncPoint: 0
        syncCount: 3
        nodeCustomName: 
        GUID: f322d675-e5e1-4dfc-839e-1f71fac83c18
        groupGUID: 
        computeOrder: 3
        position:
          serializedVersion: 2
          x: 547
          y: -355
          width: 300
          height: 193
        expanded: 1
        enabled: 1
        debug: 0
        nodeLock: 0
        customRuntimeSystemRoot: {fileID: 0}
        system:
          rid: 8346928923441103774
    - rid: 8346928923441103774
      type: {class: UpdateSystem, ns: ME.BECS.FogOfWar, asm: ME.BECS.FogOfWar}
      data: 
    - rid: 8346928923441103775
      type: {class: SystemNode, ns: ME.BECS.FeaturesGraph.Nodes, asm: ME.BECS.Features}
      data:
        syncPoint: 0
        syncCount: 2
        nodeCustomName: 
        GUID: 37b28351-46ed-4aeb-b7d4-f48fd39cdc77
        groupGUID: 
        computeOrder: 6
        position:
          serializedVersion: 2
          x: 350
          y: 134.4
          width: 300
          height: 106.5
        expanded: 1
        enabled: 1
        debug: 0
        nodeLock: 0
        customRuntimeSystemRoot: {fileID: 0}
        system:
          rid: 8346928923441103776
    - rid: 8346928923441103776
      type: {class: DrawGizmosSystem, ns: ME.BECS.FogOfWar, asm: ME.BECS.FogOfWar}
      data:
        drawGizmos: 0
    - rid: 8346928929818279973
      type: {class: SystemNode, ns: ME.BECS.FeaturesGraph.Nodes, asm: ME.BECS.Features}
      data:
        syncPoint: 0
        syncCount: 3
        nodeCustomName: 
        GUID: 59f276f0-dc35-48e5-9058-945103675ed4
        groupGUID: 
        computeOrder: 5
        position:
          serializedVersion: 2
          x: 547
          y: -127.5
          width: 300
          height: 231.5
        expanded: 1
        enabled: 1
        debug: 0
        nodeLock: 0
        customRuntimeSystemRoot: {fileID: 0}
        system:
          rid: 8346928929818279974
    - rid: 8346928929818279974
      type: {class: CreateTextureSystem, ns: ME.BECS.FogOfWar, asm: ME.BECS.FogOfWar}
      data:
        renderView:
          viewSource:
            providerId: 1
            prefabId: 11<|MERGE_RESOLUTION|>--- conflicted
+++ resolved
@@ -139,13 +139,8 @@
     - rid: 1536974532762927105
       type: {class: SystemNode, ns: ME.BECS.FeaturesGraph.Nodes, asm: ME.BECS.Features}
       data:
-<<<<<<< HEAD
-        syncPoint: 0
-        syncCount: -7
-=======
         syncPoint: 1
         syncCount: 0
->>>>>>> 5d788e13
         nodeCustomName: 
         GUID: db5bcb93-7fe8-405b-a76d-e995a990fcad
         groupGUID: 
@@ -238,13 +233,8 @@
     - rid: 8346928923441103769
       type: {class: StartNode, ns: ME.BECS.FeaturesGraph.Nodes, asm: ME.BECS.Features}
       data:
-<<<<<<< HEAD
-        syncPoint: 1
-        syncCount: 0
-=======
         syncPoint: 0
         syncCount: 3
->>>>>>> 5d788e13
         nodeCustomName: 
         GUID: StartNode
         groupGUID: 
@@ -264,13 +254,8 @@
     - rid: 8346928923441103770
       type: {class: ExitNode, ns: ME.BECS.FeaturesGraph.Nodes, asm: ME.BECS.Features}
       data:
-<<<<<<< HEAD
-        syncPoint: 0
-        syncCount: -7
-=======
         syncPoint: 1
         syncCount: 0
->>>>>>> 5d788e13
         nodeCustomName: 
         GUID: EndNode
         groupGUID: 
