namespace ME.BECS.FogOfWar {
    
    using BURST = Unity.Burst.BurstCompileAttribute;
    using ME.BECS.Jobs;
    using ME.BECS.Players;
    using Transforms;
    using Unity.Jobs;

    [BURST]
    [RequiredDependencies(typeof(CreateSystem))]
    public struct UpdateSystem : IUpdate {

        [BURST]
        public struct RevealRectJob : IJobForComponents<FogOfWarRevealerComponent, OwnerComponent> {

            public FogOfWarStaticComponent props;
            
            public void Execute(in JobInfo jobInfo, in Ent ent, ref FogOfWarRevealerComponent revealer, ref OwnerComponent owner) {

                var tr = ent.GetAspect<TransformAspect>();
                if (tr.IsCalculated == false) return;

                var ownerEnt = owner.ent;
                var fow = ownerEnt.GetAspect<PlayerAspect>().readTeam.Read<FogOfWarComponent>();
                FogOfWarUtils.WriteRect(in this.props, in fow, in tr, revealer.height, revealer.range, revealer.rangeY);

            }

        }

        [BURST]
        public struct RevealRangeJob : IJobForComponents<FogOfWarRevealerComponent, OwnerComponent> {

            public FogOfWarStaticComponent props;
            
            public void Execute(in JobInfo jobInfo, in Ent ent, ref FogOfWarRevealerComponent revealer, ref OwnerComponent owner) {

                var tr = ent.GetAspect<TransformAspect>();
                if (tr.IsCalculated == false) return;
                
                var ownerEnt = owner.ent;
                var fow = ownerEnt.GetAspect<PlayerAspect>().readTeam.Read<FogOfWarComponent>();
                FogOfWarUtils.WriteRange(in this.props, in fow, in tr, revealer.height, revealer.range, revealer.rangeY);
                
            }

        }

        [BURST]
        public struct RevealRectPartialJob : IJobForComponents<ParentComponent, FogOfWarRevealerPartialComponent, OwnerComponent> {

            public FogOfWarStaticComponent props;
            
            public void Execute(in JobInfo jobInfo, in Ent ent, ref ParentComponent parent, ref FogOfWarRevealerPartialComponent part, ref OwnerComponent owner) {

                var tr = ent.GetAspect<TransformAspect>();
                if (tr.IsCalculated == false) return;

                var parentValue = parent.value;
                ref readonly var revealer = ref parentValue.Read<FogOfWarRevealerComponent>();
                var ownerEnt = owner.ent;
                var fow = ownerEnt.GetAspect<PlayerAspect>().readTeam.Read<FogOfWarComponent>();
                FogOfWarUtils.WriteRect(in this.props, in fow, in tr, revealer.height, revealer.range, revealer.rangeY, part.part);
                
            }

        }

        [BURST]
        public struct RevealRangePartialJob : IJobForComponents<ParentComponent, FogOfWarRevealerPartialComponent, OwnerComponent> {

            public FogOfWarStaticComponent props;
            
            public void Execute(in JobInfo jobInfo, in Ent ent, ref ParentComponent parent, ref FogOfWarRevealerPartialComponent part, ref OwnerComponent owner) {

                var tr = ent.GetAspect<TransformAspect>();
                if (tr.IsCalculated == false) return;
                
                var parentValue = parent.value;
                ref readonly var revealer = ref parentValue.Read<FogOfWarRevealerComponent>();
                var ownerEnt = owner.ent;
                var fow = ownerEnt.GetAspect<PlayerAspect>().readTeam.Read<FogOfWarComponent>();
                FogOfWarUtils.WriteRange(in this.props, in fow, in tr, revealer.height, revealer.range, revealer.rangeY, part.part);

            }

        }

        [BURST]
        public struct RevealRangeSectorJob : IJobForComponents<FogOfWarRevealerComponent, OwnerComponent, FogOfWarSectorRevealerComponent> {

            public FogOfWarStaticComponent props;
            
            public void Execute(in JobInfo jobInfo, in Ent ent, ref FogOfWarRevealerComponent revealer, ref OwnerComponent owner, ref FogOfWarSectorRevealerComponent sectorComponent) {

                var tr = ent.GetAspect<TransformAspect>();
                if (tr.IsCalculated == false) return;
                
                var ownerEnt = owner.ent;
                var fow = ownerEnt.GetAspect<PlayerAspect>().readTeam.Read<FogOfWarComponent>();
                var sector = new FowMathSector(tr.GetWorldMatrixPosition(), tr.GetWorldMatrixRotation(), sectorComponent.value);
                FogOfWarUtils.WriteRange(in this.props, in fow, in tr, revealer.height, revealer.range, revealer.rangeY, in sector);
                
            }

        }

        [BURST]
        public struct RevealRangeSectorPartialJob : IJobForComponents<ParentComponent, FogOfWarRevealerPartialComponent, OwnerComponent> {

            public FogOfWarStaticComponent props;
            
            public void Execute(in JobInfo jobInfo, in Ent ent, ref ParentComponent parent, ref FogOfWarRevealerPartialComponent part, ref OwnerComponent owner) {

                var tr = ent.GetAspect<TransformAspect>();
                if (tr.IsWorldMatrixTickCalculated == false) return;
<<<<<<< HEAD
                var parentEnt = parent.value;
                var fow = owner.ent.GetAspect<PlayerAspect>().readTeam.Read<FogOfWarComponent>();
                var sector = new FowMathSector(tr.GetWorldMatrixPosition(), tr.GetWorldMatrixRotation(), parentEnt.Read<FogOfWarSectorRevealerComponent>().value);
                ref readonly var revealer = ref parentEnt.Read<FogOfWarRevealerComponent>();
=======
                var parentValue = parent.value;
                ref readonly var revealer = ref parentValue.Read<FogOfWarRevealerComponent>();
                var ownerEnt = owner.ent;
                var fow = ownerEnt.GetAspect<PlayerAspect>().readTeam.Read<FogOfWarComponent>();
                var sector = new FowMathSector(tr.GetWorldMatrixPosition(), tr.GetWorldMatrixRotation(), parentValue.Read<FogOfWarSectorRevealerComponent>().value);
                var marker = new Unity.Profiling.ProfilerMarker("WriteRange");
                marker.Begin();
>>>>>>> acb60766
                FogOfWarUtils.WriteRange(in this.props, in fow, in tr, revealer.height, revealer.range, revealer.rangeY, part.part, in sector);

            }

        }

        public void OnUpdate(ref SystemContext context) {

            var fowStaticData = context.world.GetSystem<CreateSystem>().heights.Read<FogOfWarStaticComponent>();
            var dependsOnRectFull = context.Query().AsParallel().With<FogOfWarRevealerIsRectTag>().Without<FogOfWarRevealerIsPartialTag>().WithAspect<TransformAspect>().Schedule<RevealRectJob, FogOfWarRevealerComponent, OwnerComponent>(new RevealRectJob() {
                props = fowStaticData,
            });
            var dependsOnRangeFull = context.Query().AsParallel().Without<FogOfWarRevealerIsSectorTag>().With<FogOfWarRevealerIsRangeTag>().Without<FogOfWarRevealerIsPartialTag>().WithAspect<TransformAspect>().Schedule<RevealRangeJob, FogOfWarRevealerComponent, OwnerComponent>(new RevealRangeJob() {
                props = fowStaticData,
            });
            var dependsOnRangeFullSector = context.Query().AsParallel().With<FogOfWarRevealerIsSectorTag>().With<FogOfWarRevealerIsRangeTag>().Without<FogOfWarRevealerIsPartialTag>().WithAspect<TransformAspect>().Schedule<RevealRangeSectorJob, FogOfWarRevealerComponent, OwnerComponent, FogOfWarSectorRevealerComponent>(new RevealRangeSectorJob() {
                props = fowStaticData,
            });
            var dependsOnRectPartial = context.Query().AsParallel().With<FogOfWarRevealerIsRectTag>().WithAspect<TransformAspect>().Schedule<RevealRectPartialJob, ParentComponent, FogOfWarRevealerPartialComponent, OwnerComponent>(new RevealRectPartialJob() {
                props = fowStaticData,
            });
            var dependsOnRangePartial = context.Query().AsParallel().Without<FogOfWarRevealerIsSectorTag>().With<FogOfWarRevealerIsRangeTag>().WithAspect<TransformAspect>().Schedule<RevealRangePartialJob, ParentComponent, FogOfWarRevealerPartialComponent, OwnerComponent>(new RevealRangePartialJob() {
                props = fowStaticData,
            });
            var dependsOnRangePartialSector = context.Query().AsParallel().With<FogOfWarRevealerIsSectorTag>().With<FogOfWarRevealerIsRangeTag>().WithAspect<TransformAspect>().Schedule<RevealRangeSectorPartialJob, ParentComponent, FogOfWarRevealerPartialComponent, OwnerComponent>(new RevealRangeSectorPartialJob() {
                props = fowStaticData,
            });
            context.SetDependency(dependsOnRectFull, dependsOnRangeFull, dependsOnRectPartial, dependsOnRangePartial, dependsOnRangeFullSector, dependsOnRangePartialSector);

        }

    }

}<|MERGE_RESOLUTION|>--- conflicted
+++ resolved
@@ -114,20 +114,11 @@
 
                 var tr = ent.GetAspect<TransformAspect>();
                 if (tr.IsWorldMatrixTickCalculated == false) return;
-<<<<<<< HEAD
+                
                 var parentEnt = parent.value;
                 var fow = owner.ent.GetAspect<PlayerAspect>().readTeam.Read<FogOfWarComponent>();
                 var sector = new FowMathSector(tr.GetWorldMatrixPosition(), tr.GetWorldMatrixRotation(), parentEnt.Read<FogOfWarSectorRevealerComponent>().value);
                 ref readonly var revealer = ref parentEnt.Read<FogOfWarRevealerComponent>();
-=======
-                var parentValue = parent.value;
-                ref readonly var revealer = ref parentValue.Read<FogOfWarRevealerComponent>();
-                var ownerEnt = owner.ent;
-                var fow = ownerEnt.GetAspect<PlayerAspect>().readTeam.Read<FogOfWarComponent>();
-                var sector = new FowMathSector(tr.GetWorldMatrixPosition(), tr.GetWorldMatrixRotation(), parentValue.Read<FogOfWarSectorRevealerComponent>().value);
-                var marker = new Unity.Profiling.ProfilerMarker("WriteRange");
-                marker.Begin();
->>>>>>> acb60766
                 FogOfWarUtils.WriteRange(in this.props, in fow, in tr, revealer.height, revealer.range, revealer.rangeY, part.part, in sector);
 
             }
