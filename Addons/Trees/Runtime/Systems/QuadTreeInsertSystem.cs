
namespace ME.BECS {
    
    using BURST = Unity.Burst.BurstCompileAttribute;
    using Unity.Collections.LowLevel.Unsafe;
    using ME.BECS.Jobs;
    using ME.BECS.Transforms;
    using Unity.Jobs;
    using Unity.Mathematics;
    using static Cuts;

    public struct QuadTreeElement : IComponent {

        public int treeIndex;
        public float radius;
        public bool ignoreY;

    }

    [EditorComment("Used by QuadTreeInsertSystem to filter entities by treeIndex")]
    public struct QuadTreeAspect : IAspect {
        
        public Ent ent { get; set; }

        [QueryWith]
        public AspectDataPtr<QuadTreeElement> quadTreeElementPtr;

        public readonly ref QuadTreeElement quadTreeElement => ref this.quadTreeElementPtr.value.Get(this.ent.id, this.ent.gen);
        public readonly ref readonly QuadTreeElement readQuadTreeElement => ref this.quadTreeElementPtr.value.Read(this.ent.id, this.ent.gen);
        public readonly ref int treeIndex => ref this.quadTreeElement.treeIndex;
        public readonly ref readonly int readTreeIndex => ref this.readQuadTreeElement.treeIndex;

    }
    
    [BURST(CompileSynchronously = true)]
    public unsafe struct QuadTreeInsertSystem : IAwake, IUpdate, IDestroy {

        public float3 mapPosition;
        public float3 mapSize;
        
        [NativeDisableUnsafePtrRestriction]
        private UnsafeList<safe_ptr> quadTrees;
        public readonly uint treesCount => (uint)this.quadTrees.Length;

        [BURST(CompileSynchronously = true)]
        public struct CollectJob : IJobForAspects<QuadTreeAspect, TransformAspect> {
            
            [NativeDisableUnsafePtrRestriction]
            public UnsafeList<safe_ptr> quadTrees;

            public void Execute(in JobInfo jobInfo, in Ent ent, ref QuadTreeAspect quadTreeAspect, ref TransformAspect tr) {
                
<<<<<<< HEAD
                var tree = (NativeTrees.NativeOctree<Ent>*)this.quadTrees[quadTreeAspect.readTreeIndex];
=======
                var tree = (safe_ptr<NativeTrees.NativeOctree<Ent>>)this.quadTrees[quadTreeAspect.treeIndex];
>>>>>>> 38c85a23
                if (tr.IsCalculated == false) return;
                var pos = tr.GetWorldMatrixPosition();
                if (quadTreeAspect.readQuadTreeElement.ignoreY == true) pos.y = 0f;
                tree.ptr->Add(tr.ent, new NativeTrees.AABB(pos - quadTreeAspect.readQuadTreeElement.radius, pos + quadTreeAspect.readQuadTreeElement.radius));
                
            }

        }

        [BURST(CompileSynchronously = true)]
        public struct ApplyJob : Unity.Jobs.IJobParallelFor {

            [NativeDisableUnsafePtrRestriction]
            public UnsafeList<safe_ptr> quadTrees;

            public void Execute(int index) {

                var tree = (safe_ptr<NativeTrees.NativeOctree<Ent>>)this.quadTrees[index];
                tree.ptr->Rebuild();
                
            }

        }
        
        [BURST(CompileSynchronously = true)]
        public struct ClearJob : Unity.Jobs.IJobParallelFor {

            [NativeDisableUnsafePtrRestriction]
            public UnsafeList<safe_ptr> quadTrees;

            public void Execute(int index) {

                var item = (safe_ptr<NativeTrees.NativeOctree<Ent>>)this.quadTrees[index];
                item.ptr->Clear();
                
            }

        }

        public readonly safe_ptr<NativeTrees.NativeOctree<Ent>> GetTree(int treeIndex) {

            return (safe_ptr<NativeTrees.NativeOctree<Ent>>)this.quadTrees[treeIndex];

        }

        public int AddTree() {

            var size = new NativeTrees.AABB(this.mapPosition, this.mapPosition + this.mapSize);
            this.quadTrees.Add((safe_ptr)_make(new NativeTrees.NativeOctree<Ent>(size, Constants.ALLOCATOR_PERSISTENT_ST.ToAllocator)));
            return this.quadTrees.Length - 1;

        }

        public void OnAwake(ref SystemContext context) {

            this.quadTrees = new UnsafeList<safe_ptr>(10, Constants.ALLOCATOR_PERSISTENT_ST.ToAllocator);
            
        }

        public void OnUpdate(ref SystemContext context) {

            var clearJob = new ClearJob() {
                quadTrees = this.quadTrees,
            };
            var clearJobHandle = clearJob.Schedule(this.quadTrees.Length, 1, context.dependsOn);
            
            var handle = context.Query(clearJobHandle).AsParallel().Schedule<CollectJob, QuadTreeAspect, TransformAspect>(new CollectJob() {
                quadTrees = this.quadTrees,
            });

            var job = new ApplyJob() {
                quadTrees = this.quadTrees,
            };
            var resultHandle = job.Schedule(this.quadTrees.Length, 1, handle);
            //var resultHandle = handle;
            context.SetDependency(resultHandle);

        }

        public void OnDestroy(ref SystemContext context) {

            for (int i = 0; i < this.quadTrees.Length; ++i) {
                var item = (safe_ptr<NativeTrees.NativeOctree<Ent>>)this.quadTrees[i];
                item.ptr->Dispose();
                _free(item);
            }

            this.quadTrees.Dispose();

        }

        public readonly void FillNearest<T>(ref QuadTreeQueryAspect query, in TransformAspect tr, in T subFilter = default) where T : struct, ISubFilter<Ent> {
            
            if (tr.IsCalculated == false) return;
            var q = query.readQuery;
            var worldPos = tr.GetWorldMatrixPosition();
            var worldRot = tr.GetWorldMatrixRotation();
            var sector = new MathSector(worldPos, worldRot, query.readQuery.sector);
            var ent = tr.ent;
                
            // clean up results
            if (query.results.results.IsCreated == true) query.results.results.Clear();
            if (query.results.results.IsCreated == false) query.results.results = new ListAuto<Ent>(query.ent, q.nearestCount > 0u ? q.nearestCount : 1u);

            if (q.nearestCount == 1u) {
                var nearest = this.GetNearestFirst(q.treeMask, in ent, in worldPos, in sector, q.minRangeSqr, q.rangeSqr, q.ignoreSelf == 1 ? true : false, q.ignoreY == 1 ? true : false, in subFilter);
                if (nearest.IsAlive() == true) query.results.results.Add(nearest);
            } else {
                this.GetNearest(q.treeMask, q.nearestCount, ref query.results.results, in ent, in worldPos, in sector, q.minRangeSqr, q.rangeSqr, q.ignoreSelf == 1 ? true : false, q.ignoreY == 1 ? true : false, in subFilter);
            }
            
        }
        
        public readonly Ent GetNearestFirst(int mask, in Ent selfEnt = default, in float3 worldPos = default, in MathSector sector = default, float minRangeSqr = default,
                                      float rangeSqr = default, bool ignoreSelf = default, bool ignoreY = default) {
            return this.GetNearestFirst(mask, in selfEnt, in worldPos, in sector, minRangeSqr, rangeSqr, ignoreSelf, ignoreY, new AlwaysTrueSubFilter());
        }

        public readonly Ent GetNearestFirst<T>(int mask, in Ent selfEnt = default, in float3 worldPos = default, in MathSector sector = default, float minRangeSqr = default, float rangeSqr = default, bool ignoreSelf = default, bool ignoreY = default, in T subFilter = default) where T : struct, ISubFilter<Ent> {

            const uint nearestCount = 1u;
            var heap = new ME.BECS.NativeCollections.NativeMinHeapEnt(this.treesCount, Constants.ALLOCATOR_TEMP);
            // for each tree
            for (int i = 0; i < this.treesCount; ++i) {
                if ((mask & (1 << i)) == 0) {
                    continue;
                }
                ref var tree = ref *this.GetTree(i).ptr;
                {
                    var visitor = new OctreeNearestAABBVisitor<Ent, T>() {
                        subFilter = subFilter,
                        sector = sector,
                        ignoreSelf = ignoreSelf,
                        ignore = selfEnt,
                    };
                    tree.Nearest(worldPos, minRangeSqr, rangeSqr, ref visitor, new AABBDistanceSquaredProvider<Ent>() { ignoreY = ignoreY });
                    if (visitor.found == true) {
                        heap.Push(new ME.BECS.NativeCollections.MinHeapNodeEnt(visitor.nearest, math.lengthsq(worldPos - visitor.nearest.GetAspect<TransformAspect>().GetWorldMatrixPosition())));
                    }
                }
            }
            
            {
                var max = math.min(nearestCount, heap.Count);
                if (max > 0u) return heap[heap.Pop()].data;
            }

            return default;

        }

        public readonly void GetNearest(int mask, ushort nearestCount, ref ListAuto<Ent> results, in Ent selfEnt, in float3 worldPos, in MathSector sector, float minRangeSqr, float rangeSqr, bool ignoreSelf, bool ignoreY) {
            this.GetNearest(mask, nearestCount, ref results, in selfEnt, in worldPos, in sector, minRangeSqr, rangeSqr, ignoreSelf, ignoreY, new AlwaysTrueSubFilter());
        }

        public readonly void GetNearest<T>(int mask, ushort nearestCount, ref ListAuto<Ent> results, in Ent selfEnt, in float3 worldPos, in MathSector sector, float minRangeSqr, float rangeSqr, bool ignoreSelf, bool ignoreY, in T subFilter = default) where T : struct, ISubFilter<Ent> {

            if (nearestCount > 0u) {

                var heap = new ME.BECS.NativeCollections.NativeMinHeapEnt(nearestCount * this.treesCount, Constants.ALLOCATOR_TEMP);
                // for each tree
                for (int i = 0; i < this.treesCount; ++i) {
                    if ((mask & (1 << i)) == 0) {
                        continue;
                    }
                    ref var tree = ref *this.GetTree(i).ptr;
                    {
                        var visitor = new OctreeKNearestAABBVisitor<Ent, T>() {
                            subFilter = subFilter,
                            sector = sector,
                            results = new UnsafeHashSet<Ent>(nearestCount, Constants.ALLOCATOR_TEMP),
                            max = nearestCount,
                            ignoreSelf = ignoreSelf,
                            ignore = selfEnt,
                        };
                        tree.Nearest(worldPos, minRangeSqr, rangeSqr, ref visitor, new AABBDistanceSquaredProvider<Ent>() { ignoreY = ignoreY });
                        foreach (var item in visitor.results) {
                            heap.Push(new ME.BECS.NativeCollections.MinHeapNodeEnt(item, math.lengthsq(worldPos - item.GetAspect<TransformAspect>().GetWorldMatrixPosition())));
                        }
                    }
                }

                var max = math.min(nearestCount, heap.Count);
                for (uint i = 0u; i < max; ++i) {
                    results.Add(heap[heap.Pop()].data);
                }

            } else {
                
                // select all units
                var heap = new ME.BECS.NativeCollections.NativeMinHeapEnt(this.treesCount, Constants.ALLOCATOR_TEMP);
                // for each tree
                for (int i = 0; i < this.treesCount; ++i) {
                    if ((mask & (1 << i)) == 0) {
                        continue;
                    }
                    ref var tree = ref *this.GetTree(i).ptr;
                    {
                        var visitor = new RangeAABBUniqueVisitor<Ent, T>() {
                            subFilter = subFilter,
                            sector = sector,
                            results = new UnsafeHashSet<Ent>(nearestCount, Constants.ALLOCATOR_TEMP),
                            rangeSqr = rangeSqr,
                            max = nearestCount,
                            ignoreSelf = ignoreSelf,
                            ignore = selfEnt,
                        };
                        var range = math.sqrt(rangeSqr);
                        tree.Range(new NativeTrees.AABB(worldPos - range, worldPos + range), ref visitor);
                        heap.EnsureCapacity((uint)visitor.results.Count);
                        foreach (var item in visitor.results) {
                            if (item.IsAlive() == false) continue;
                            heap.Push(new ME.BECS.NativeCollections.MinHeapNodeEnt(item, math.lengthsq(worldPos - item.GetAspect<TransformAspect>().GetWorldMatrixPosition())));
                        }
                    }
                }

                for (uint i = 0u; i < heap.Count; ++i) {
                    results.Add(heap[heap.Pop()].data);
                }
                
            }

        }

    }

}<|MERGE_RESOLUTION|>--- conflicted
+++ resolved
@@ -50,11 +50,7 @@
 
             public void Execute(in JobInfo jobInfo, in Ent ent, ref QuadTreeAspect quadTreeAspect, ref TransformAspect tr) {
                 
-<<<<<<< HEAD
-                var tree = (NativeTrees.NativeOctree<Ent>*)this.quadTrees[quadTreeAspect.readTreeIndex];
-=======
                 var tree = (safe_ptr<NativeTrees.NativeOctree<Ent>>)this.quadTrees[quadTreeAspect.treeIndex];
->>>>>>> 38c85a23
                 if (tr.IsCalculated == false) return;
                 var pos = tr.GetWorldMatrixPosition();
                 if (quadTreeAspect.readQuadTreeElement.ignoreY == true) pos.y = 0f;
