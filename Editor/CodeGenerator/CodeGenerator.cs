using System;
using System.Reflection;
using Newtonsoft.Json;
using ME.BECS.Mono.Reflection;

namespace ME.BECS.Editor {

    using BURST = Unity.Burst.BurstCompileAttribute;
    using System.Linq;
    using scg = System.Collections.Generic;

    public struct FileContent {

        public string filename;
        public string content;

    }

    public class Cache {

        private static readonly System.Collections.Generic.Dictionary<string, string> _md5Cache = new System.Collections.Generic.Dictionary<string, string>();

        [System.Serializable]
        public struct CachedItem {

            public System.Collections.Generic.HashSet<string> hashCodes;
            [UnityEngine.SerializeReference]
            public object data;

        }

        public readonly struct Key {

            private readonly System.Type type;
            private readonly string method;
            private readonly string key;

            public Key(System.Type type, string method, string key) {
                this.type = type;
                this.method = method;
                this.key = key;
            }

            public override string ToString() {
                return $"{this.type.AssemblyQualifiedName}:{this.method}:{this.key}";
            }

        }

        private string dir;
        private string filename;
        private string method;
        private string key;

        private System.Collections.Generic.Dictionary<string, CachedItem> cacheData;
        private bool isDirty;

        public void Add<T>(System.Type type, T data) {

            var scriptsPath = CodeGenerator.GetCachedScriptPath(type);
            if (scriptsPath == null) return;
            foreach (string scriptPath in scriptsPath) {
                var hashCode = scriptPath != null ? Md5(scriptPath) : null;
                if (hashCode == null) continue;
                {
                    var key = new Key(type, this.method, this.key).ToString();
                    if (this.cacheData.TryGetValue(key, out var item) == true) {
                        if (item.hashCodes == null) {
                            item.hashCodes = new System.Collections.Generic.HashSet<string>();
                        }
                        item.hashCodes.Add(hashCode);
                        this.cacheData[key] = item;
                    } else {
                        this.cacheData.Add(key, new CachedItem() {
                            hashCodes = new System.Collections.Generic.HashSet<string> { hashCode },
                            data = data,
                        });
                    }
                    this.isDirty = true;
                }
            }

        }

        public bool TryGetValue<T>(System.Type key, out T value) {
            var cacheIsInvalid = true;
            if (this.cacheData.TryGetValue(new Key(key, this.method, this.key).ToString(), out var cachedItem) == true) {
                var scriptsPath = CodeGenerator.GetCachedScriptPath(key);
                if (scriptsPath != null && cachedItem.hashCodes != null) {
                    cacheIsInvalid = false;
                    foreach (string scriptPath in scriptsPath) {
                        var monoScriptHashCode = scriptPath != null ? Md5(scriptPath) : null;
                        if (monoScriptHashCode == null || cachedItem.hashCodes.Contains(monoScriptHashCode) == false) {
                            cacheIsInvalid = true;
                            break;
                        }
                    }
                }
            }

            if (cacheIsInvalid == false) {
                if (cachedItem.data is T data) {
                    value = data;
                    return true;
                }
                try {
                    if (typeof(T) == typeof(scg::List<string>)) {
                        var list = new scg::List<string>();
                        foreach (var item in (Newtonsoft.Json.Linq.JArray)cachedItem.data) {
                            list.Add(item.ToString());
                        }
                        value = (T)(object)list;
                        return true;
                    }
                    value = (T)((Newtonsoft.Json.Linq.JObject)cachedItem.data).ToObject(typeof(T));
                    return true;
                } catch (System.Exception) {}
                
            }
            value = default;
            return false;
        }

        public void SetKey(string key) {
            this.key = key;
        }

        private static string Md5(string scriptPath) {
            if (string.IsNullOrEmpty(scriptPath)) return null;
            if (_md5Cache.TryGetValue(scriptPath, out var cachedHash)) {
                return cachedHash;
            }
            if (!System.IO.File.Exists(scriptPath)) return null;
            var lastWrite = System.IO.File.GetLastWriteTime(scriptPath).Ticks;
            var hash = lastWrite.ToString();
            _md5Cache[scriptPath] = hash;
            return hash;
        }

        internal static void ClearMd5Cache() {
            _md5Cache.Clear();
        }

        internal void Load(string dir, string filename) {

            this.dir = dir;
            this.filename = filename;
            this.isDirty = false;
            var path = $"{this.dir}/{this.filename}";
            var loadedCache = System.IO.File.Exists(path) == true ? System.IO.File.ReadAllText(path) : null;
            if (loadedCache == null) {
                this.cacheData = new System.Collections.Generic.Dictionary<string, CachedItem>();
            } else {
                try {
                    this.cacheData = Newtonsoft.Json.JsonConvert.DeserializeObject<System.Collections.Generic.Dictionary<string, CachedItem>>(loadedCache);
                    if (this.cacheData != null) {
                        foreach (var kvp in this.cacheData) {
                            var item = kvp.Value;
                            if (item.hashCodes == null) {
                                item.hashCodes = new System.Collections.Generic.HashSet<string>();
                            }
                            this.cacheData[kvp.Key] = item;
                        }
                    }
                } catch {
                    try {
                        var oldData = Newtonsoft.Json.JsonConvert.DeserializeObject<System.Collections.Generic.Dictionary<string, OldCachedItem>>(loadedCache);
                        if (oldData != null) {
                            this.cacheData = new System.Collections.Generic.Dictionary<string, CachedItem>();
                            foreach (var kvp in oldData) {
                                var hashSet = new System.Collections.Generic.HashSet<string>();
                                if (kvp.Value.hashCodes != null) {
                                    foreach (var hash in kvp.Value.hashCodes) {
                                        hashSet.Add(hash);
                                    }
                                }
                                this.cacheData[kvp.Key] = new CachedItem {
                                    hashCodes = hashSet,
                                    data = kvp.Value.data
                                };
                            }
                            this.isDirty = true;
                        }
                    } catch {
                        this.cacheData = new System.Collections.Generic.Dictionary<string, CachedItem>();
                    }
                }
            }

        }

        [System.Serializable]
        private struct OldCachedItem {
            public string[] hashCodes;
            [UnityEngine.SerializeReference]
            public object data;
        }

        internal void SetMethod(string method) {
            this.method = method;
            // this.cacheData.Clear();
        }

        internal void Push() {

            if (this.isDirty == false) return;

            var path = $"{this.dir}/{this.filename}";
            var dir = System.IO.Path.GetDirectoryName(path);
            if (System.IO.Directory.Exists(dir) == false) System.IO.Directory.CreateDirectory(dir);
            System.IO.File.WriteAllText(path, Newtonsoft.Json.JsonConvert.SerializeObject(this.cacheData,  Formatting.Indented));
            UnityEditor.AssetDatabase.ImportAsset(path);

            this.isDirty = false;
            // this.cacheData.Clear();

        }

    }

    public abstract class CustomCodeGenerator {

        public Cache cache;

        public string dir;
        public System.Collections.Generic.List<AssemblyInfo> asms;
        public bool editorAssembly;
        public UnityEditor.TypeCache.TypeCollection burstedTypes;
        public UnityEditor.TypeCache.MethodCollection burstDiscardedTypes;
        public System.Collections.Generic.List<System.Type> systems;

        public bool IsValidTypeForAssembly(System.Type type, bool runtimeInEditor = true) {

            return EditorUtils.IsValidTypeForAssembly(this.editorAssembly, type, this.asms, runtimeInEditor);

        }

        public virtual void AddInitialization(System.Collections.Generic.List<string> dataList, System.Collections.Generic.List<System.Type> references) { }

        public virtual scg::List<CodeGenerator.MethodDefinition> AddMethods(System.Collections.Generic.List<System.Type> references) {
            return new System.Collections.Generic.List<CodeGenerator.MethodDefinition>();
        }

        public virtual string AddPublicContent() {
            return string.Empty;
        }

        public virtual FileContent[] AddFileContent(System.Collections.Generic.List<System.Type> references) {
            return null;
        }

    }

    public class CodeGeneratorImporter : UnityEditor.AssetPostprocessor {

        private static void OnPostprocessAllAssets(string[] importedAssets, string[] deletedAssets, string[] movedAssets, string[] movedFromAssetPaths, bool didDomainReload) {
            foreach (var path in importedAssets) {
                if (path.EndsWith(".cs") == true &&
                    path.Contains("ME.BECS.Gen.cs") == false) {
                    //UnityEngine.Debug.Log($"Destroy helper because of {path}");
                    //CodeGenerator.Destroy();
                    break;
                }
            }
        }

    }
    
    public static class CodeGenerator {
        
        public struct MethodDefinition {

            public string methodName;
            public string customMethodParamsCall;
            public string type;
            public string registerMethodName;
            public string definition;
            public string content;
            public bool burstCompile;
            public string pInvoke;

            public string GetMethodParamsCall() {
                if (this.customMethodParamsCall != null) return this.customMethodParamsCall;
                return this.methodName;
            }

        }

        public const string ECS = "ME.BECS";
        public const string AWAKE_METHOD = "BurstCompileOnAwake";
        public const string START_METHOD = "BurstCompileOnStart";
        public const string UPDATE_METHOD = "BurstCompileOnUpdate";
        public const string DESTROY_METHOD = "BurstCompileOnDestroy";
        public const string DRAWGIZMOS_METHOD = "BurstCompileOnDrawGizmos";

        static CodeGenerator() {

            UnityEngine.Application.logMessageReceived -= OnLogAdded;
            UnityEngine.Application.logMessageReceivedThreaded -= OnLogAdded;
            UnityEngine.Application.logMessageReceived += OnLogAdded;
            UnityEngine.Application.logMessageReceivedThreaded += OnLogAdded;

        }

        [UnityEditor.Callbacks.DidReloadScripts]
        public static void OnScriptsReload() {

            UnityEngine.Application.logMessageReceived -= OnLogAdded;
            UnityEngine.Application.logMessageReceivedThreaded -= OnLogAdded;
            UnityEngine.Application.logMessageReceived += OnLogAdded;
            UnityEngine.Application.logMessageReceivedThreaded += OnLogAdded;

            RegenerateBurstAOT();

        }

        public struct VariantInfo {

            public System.Collections.Generic.KeyValuePair<string, string>[] variables;
            public string filenamePostfix;

        }

        public static void GenerateComponentsParallelFor() {

            var variables = new System.Collections.Generic.Dictionary<string, string>() {
                {"inref", "ref"},
                {"RWRO", "RW"},
            };
            var postfixes = new VariantInfo[] {
                new VariantInfo() {
                    filenamePostfix = ".ref",
                    variables = new[] {
                        new System.Collections.Generic.KeyValuePair<string, string>("inref", "ref"),
                        new System.Collections.Generic.KeyValuePair<string, string>("GetRead", "Get"),
                        new System.Collections.Generic.KeyValuePair<string, string>("RWRO", "RW"),
                    },
                },
                /*new VariantInfo() {
                    filenamePostfix = ".in",
                    variables = new [] {
                        new System.Collections.Generic.KeyValuePair<string, string>("inref", "in"),
                        new System.Collections.Generic.KeyValuePair<string, string>("GetRead", "Read"),
                        new System.Collections.Generic.KeyValuePair<string, string>("RWRO", "RO"),
                    },
                },*/
            };
            var templates = UnityEditor.AssetDatabase.FindAssets("t:TextAsset .Tpl");
            foreach (var guid in templates) {

                var path = UnityEditor.AssetDatabase.GUIDToAssetPath(guid);
                var dir = System.IO.Path.GetDirectoryName(path);

                var fileName = System.IO.Path.GetFileName(path);
                dir = $"{dir}/{fileName.Replace(".Tpl.txt", string.Empty)}";
                var text = System.IO.File.ReadAllText(path);
                foreach (var postfix in postfixes) {
                    foreach (var key in postfix.variables) {
                        variables[key.Key] = key.Value;
                    }

                    if (System.IO.Directory.Exists(dir) == false) {
                        System.IO.Directory.CreateDirectory(dir);
                    }

                    const uint maxCount = 10u;
                    uint variationsCount = 0u;
                    if (path.EndsWith("_var.Tpl.txt") == true) {
                        variationsCount = 5u;
                        for (int i = 1; i < maxCount; ++i) {
                            var keys = new System.Collections.Generic.Dictionary<string, int>() {
                                {"countAspects", i},
                            };
                            variables["countAspects"] = i.ToString();
                            for (int j = 1; j < variationsCount; ++j) {
                                keys["countComponents"] = j;
                                keys["count"] = i + j;
                                variables["PREFIX"] = $"{i}_{j}";
                                variables["countComponents"] = j.ToString();
                                var filePath = $"{dir}/{fileName.Replace(".Tpl.txt", $"{i}_{j}{postfix.filenamePostfix}.cs")}";
                                var tpl = new Tpl(text);
                                System.IO.File.WriteAllText(filePath, tpl.GetString(keys, variables));
                                UnityEditor.AssetDatabase.ImportAsset(filePath);
                            }
                        }
                    } else {
                        for (int i = 1; i < maxCount; ++i) {
                            var keys = new System.Collections.Generic.Dictionary<string, int>() {
                                {"count", i},
                            };
                            variables["PREFIX"] = $"{i}";
                            var filePath = $"{dir}/{fileName.Replace(".Tpl.txt", $"{i}{postfix.filenamePostfix}.cs")}";
                            var tpl = new Tpl(text);
                            System.IO.File.WriteAllText(filePath, tpl.GetString(keys, variables));
                            UnityEditor.AssetDatabase.ImportAsset(filePath);
                        }
                    }
                }

            }

            /*
            var text = UnityEditor.AssetDatabase.LoadAssetAtPath<UnityEngine.TextAsset>("Assets/BECS/Runtime/Jobs/Components/Jobs.ComponentsParallelFor.Tpl.txt").text;
            var result = "";
            var tpl = new Tpl(text);
            UnityEngine.Debug.Log(tpl.GetString(new System.Collections.Generic.Dictionary<string, int>() {
                { "count", 10 },
            }));
            */

        }

        public static void Destroy() {
            {
                var dir = $"Assets/{ECS}.Gen/Runtime";
                var path = @$"{dir}/{ECS}.Gen.cs";
                UnityEditor.AssetDatabase.DeleteAsset(path);
            }
            {
                var dir = $"Assets/{ECS}.Gen/Editor";
                var path = @$"{dir}/{ECS}.Gen.cs";
                UnityEditor.AssetDatabase.DeleteAsset(path);
            }
        }

        public static void RegenerateBurstAOT(bool forced = false, bool cleanCache = false) {

            if (CodeGeneratorMenu.IsEnabledAuto == false && forced == false) return;

            Logger.Editor.Log($"[ ME.BECS ] Regenerating assemblies {(forced == true ? "(forced)" : "")}");

            if (cleanCache == true) {
                CleanCache();
            }
            
            UnityEditor.EditorPrefs.SetInt("ME.BECS.CodeGenerator.TempError", UnityEditor.EditorPrefs.GetInt("ME.BECS.CodeGenerator.TempError", 0) + 1);

            var list = EditorUtils.GetAssembliesInfo();
            {
                var dir = $"Assets/{ECS}.Gen/Runtime";
                Build(list, dir, editorAssembly: false, forced: forced);
            }
            {
                var dir = $"Assets/{ECS}.Gen/Editor";
                Build(list, dir, editorAssembly: true, forced: forced);
            }

        }

        private static readonly System.Collections.Generic.Dictionary<System.Type, bool> _isTagTypeCache = new System.Collections.Generic.Dictionary<System.Type, bool>();
        private static readonly System.Collections.Generic.Dictionary<System.Type, bool> _hasCustomHashCache = new System.Collections.Generic.Dictionary<System.Type, bool>();
        private static readonly System.Collections.Generic.Dictionary<System.Type, string> _typeNameCache = new System.Collections.Generic.Dictionary<System.Type, string>();
        private static readonly System.Collections.Generic.Dictionary<System.Type, string> _assemblyNameCache = new System.Collections.Generic.Dictionary<System.Type, string>();
        private static void CleanCache() {
            
            if (System.IO.Directory.Exists($"Assets/{ECS}.Gen/Runtime/Cache") == false) return;
            System.IO.Directory.Delete($"Assets/{ECS}.Gen/Runtime/Cache", true);
            System.IO.Directory.Delete($"Assets/{ECS}.Gen/Editor/Cache", true);
            Cache.ClearMd5Cache();
            
        }

<<<<<<< HEAD
=======
        private static readonly System.Collections.Generic.Dictionary<System.Type, bool> _isTagTypeCache = new System.Collections.Generic.Dictionary<System.Type, bool>();
        private static readonly System.Collections.Generic.Dictionary<System.Type, bool> _hasCustomHashCache = new System.Collections.Generic.Dictionary<System.Type, bool>();
        private static readonly System.Collections.Generic.Dictionary<System.Type, string> _typeNameCache = new System.Collections.Generic.Dictionary<System.Type, string>();
        private static readonly System.Collections.Generic.Dictionary<System.Type, string> _assemblyNameCache = new System.Collections.Generic.Dictionary<System.Type, string>();
        private static readonly System.Collections.Generic.Dictionary<System.Type, System.Type[]> _typeCacheDerivedCache = new System.Collections.Generic.Dictionary<System.Type, System.Type[]>();
        private static readonly System.Collections.Generic.Dictionary<System.Type, System.Reflection.FieldInfo[]> _fieldsCache = new System.Collections.Generic.Dictionary<System.Type, System.Reflection.FieldInfo[]>();
        private static readonly System.Collections.Generic.Dictionary<System.Tuple<System.Type, string, System.Reflection.BindingFlags>, System.Reflection.MethodInfo> _methodCache = new System.Collections.Generic.Dictionary<System.Tuple<System.Type, string, System.Reflection.BindingFlags>, System.Reflection.MethodInfo>();
        private static readonly System.Collections.Generic.Dictionary<System.Tuple<System.Type, System.Type>, System.Reflection.InterfaceMapping> _interfaceMapCache = new System.Collections.Generic.Dictionary<System.Tuple<System.Type, System.Type>, System.Reflection.InterfaceMapping>();
        internal static readonly System.Collections.Generic.Dictionary<System.Reflection.MethodInfo, System.Collections.Generic.List<Instruction>> _instructionsCache = new System.Collections.Generic.Dictionary<System.Reflection.MethodInfo, System.Collections.Generic.List<Instruction>>();
        internal static readonly System.Collections.Generic.Dictionary<System.Reflection.MethodInfo, System.Collections.Generic.HashSet<ME.BECS.Editor.Jobs.JobsEarlyInitCodeGenerator.TypeInfo>> _methodTypesInfoCache = new System.Collections.Generic.Dictionary<System.Reflection.MethodInfo, System.Collections.Generic.HashSet<ME.BECS.Editor.Jobs.JobsEarlyInitCodeGenerator.TypeInfo>>();
        internal static readonly System.Collections.Generic.Dictionary<System.Type, ME.BECS.Editor.Jobs.JobsEarlyInitCodeGenerator.NewEntInfo> _jobEntInfoCache = new System.Collections.Generic.Dictionary<System.Type, ME.BECS.Editor.Jobs.JobsEarlyInitCodeGenerator.NewEntInfo>();
        internal static readonly System.Collections.Generic.Dictionary<System.Type, ME.BECS.Editor.Jobs.JobsEarlyInitCodeGenerator.WeightsInfo> _jobWeightsInfoCache = new System.Collections.Generic.Dictionary<System.Type, ME.BECS.Editor.Jobs.JobsEarlyInitCodeGenerator.WeightsInfo>();
        private static readonly System.Collections.Generic.Dictionary<System.Type, System.Type[]> _interfacesCache = new System.Collections.Generic.Dictionary<System.Type, System.Type[]>();
        private static readonly System.Collections.Generic.Dictionary<System.Type, string[]> _findScriptCache = new System.Collections.Generic.Dictionary<System.Type, string[]>();

>>>>>>> 846fce4a
        private static bool HasComponentCustomSharedHash(System.Type type) {
            if (_hasCustomHashCache.TryGetValue(type, out var cached)) {
                return cached;
            }
<<<<<<< HEAD
            var m = type.GetMethod(nameof(IComponentShared.GetHash), BindingFlags.Instance | BindingFlags.Public | BindingFlags.NonPublic);
            bool result;
            if (m == null) {
                var hasMethod = type.GetInterfaceMap(typeof(IComponentShared)).TargetMethods.Any(m => m.IsPrivate == true && m.Name == typeof(IComponentShared).FullName + "." + nameof(IComponentShared.GetHash));
=======
            var m = GetCachedMethod(type, nameof(IComponentShared.GetHash), BindingFlags.Instance | BindingFlags.Public | BindingFlags.NonPublic);
            bool result;
            if (m == null) {
                var map = GetCachedInterfaceMap(type, typeof(IComponentShared));
                var hasMethod = map.TargetMethods.Any(m => m.IsPrivate == true && m.Name == typeof(IComponentShared).FullName + "." + nameof(IComponentShared.GetHash));
>>>>>>> 846fce4a
                result = hasMethod;
            } else {
                result = true;
            }
            _hasCustomHashCache[type] = result;
            return result;
        }

        private static bool IsTagType(System.Type type) {
            if (_isTagTypeCache.TryGetValue(type, out var cached)) {
                return cached;
            }
            bool result = false;
            if (System.Runtime.InteropServices.Marshal.SizeOf(type) <= 1 &&
<<<<<<< HEAD
                type.GetFields(BindingFlags.Instance | BindingFlags.Public | BindingFlags.NonPublic).Length == 0) {
=======
                GetCachedFields(type, BindingFlags.Instance | BindingFlags.Public | BindingFlags.NonPublic).Length == 0) {
>>>>>>> 846fce4a
                result = true;
            }
            _isTagTypeCache[type] = result;
            return result;
        }

        private static string GetCachedTypeName(System.Type type) {
            if (_typeNameCache.TryGetValue(type, out var cached)) {
                return cached;
            }
            var name = EditorUtils.GetTypeName(type);
            _typeNameCache[type] = name;
            return name;
        }

        private static string GetCachedAssemblyName(System.Type type) {
            if (_assemblyNameCache.TryGetValue(type, out var cached)) {
                return cached;
            }
            var name = type.Assembly.GetName().Name;
            _assemblyNameCache[type] = name;
            return name;
<<<<<<< HEAD
        }

        private static bool IsOpenGeneric(System.Type type) {
            return type != null && type.IsGenericType && type.ContainsGenericParameters;
        }

        private static string CleanGenericDuplicates(string code) {
            code = System.Text.RegularExpressions.Regex.Replace(
                code,
                @"(\b[\w\.\+]+)<([^>]+)><\2>",
                "$1<$2>"
            );
            return code;
=======
>>>>>>> 846fce4a
        }

        private static void OnLogAdded(string condition, string stackTrace, UnityEngine.LogType type) {

            /*if (type == UnityEngine.LogType.Exception ||
                type == UnityEngine.LogType.Error) {
                if (condition.Contains($"{ECS}.Gen.cs") == true ||
                    stackTrace.Contains($"{ECS}.Gen.cs") == true) {
                    if (condition.Contains("CS0426") == true) {
                        // Remove files
                        UnityEngine.Debug.Log("Regenerating burst helper: " + UnityEditor.EditorPrefs.GetInt("ME.BECS.CodeGenerator.TempError", 0));
                        if (UnityEditor.EditorPrefs.GetInt("ME.BECS.CodeGenerator.TempError", 0) % 2 == 0) return;
                        Destroy();
                    }
                }
            }*/

        }

        public const string PROGRESS_BAR_CAPTION = "[ ME.BECS ] CodeGenerator";

        public static System.Type[] GetCachedTypesDerivedFrom(System.Type baseType) {
            if (_typeCacheDerivedCache.TryGetValue(baseType, out var cached)) {
                return cached;
            }
            var types = UnityEditor.TypeCache.GetTypesDerivedFrom(baseType).ToArray();
            _typeCacheDerivedCache[baseType] = types;
            return types;
        }

        internal static System.Reflection.FieldInfo[] GetCachedFields(System.Type type, System.Reflection.BindingFlags flags) {
            var key = type;
            if (_fieldsCache.TryGetValue(key, out var cached)) {
                return cached;
            }
            var fields = type.GetFields(flags);
            _fieldsCache[key] = fields;
            return fields;
        }

        internal static System.Reflection.MethodInfo GetCachedMethod(System.Type type, string methodName, System.Reflection.BindingFlags flags) {
            var key = System.Tuple.Create(type, methodName, flags);
            if (_methodCache.TryGetValue(key, out var cached)) {
                return cached;
            }
            var method = type.GetMethod(methodName, flags);
            _methodCache[key] = method;
            return method;
        }

        internal static System.Reflection.InterfaceMapping GetCachedInterfaceMap(System.Type type, System.Type interfaceType) {
            var key = System.Tuple.Create(type, interfaceType);
            if (_interfaceMapCache.TryGetValue(key, out var cached)) {
                return cached;
            }
            var map = type.GetInterfaceMap(interfaceType);
            _interfaceMapCache[key] = map;
            return map;
        }

        public static System.Collections.Generic.List<Instruction> GetCachedInstructions(System.Reflection.MethodInfo method) {
            if (method == null || method.GetMethodBody() == null) return null;
            if (_instructionsCache.TryGetValue(method, out var cached)) {
                return cached;
            }
            var instructions = method.GetInstructions().ToList();
            _instructionsCache[method] = instructions;
            return instructions;
        }

        internal static System.Type[] GetCachedInterfaces(System.Type type) {
            if (_interfacesCache.TryGetValue(type, out var cached)) {
                return cached;
            }
            var interfaces = type.GetInterfaces();
            _interfacesCache[type] = interfaces;
            return interfaces;
        }

        internal static string[] GetCachedScriptPath(System.Type type) {
            if (_findScriptCache.TryGetValue(type, out var cached)) {
                return cached;
            }
            var paths = ScriptsImporter.FindScript(type);
            _findScriptCache[type] = paths ?? System.Array.Empty<string>();
            return paths;
        }

        private static void Build(System.Collections.Generic.List<AssemblyInfo> asms, string dir, bool editorAssembly = false, bool forced = false) {

            var sw = System.Diagnostics.Stopwatch.StartNew();

            if (forced == true) {
                _isTagTypeCache.Clear();
                _hasCustomHashCache.Clear();
                _typeNameCache.Clear();
                _assemblyNameCache.Clear();
                _typeCacheDerivedCache.Clear();
                _fieldsCache.Clear();
                _methodCache.Clear();
                _interfaceMapCache.Clear();
                _instructionsCache.Clear();
                _methodTypesInfoCache.Clear();
                _jobEntInfoCache.Clear();
                _jobWeightsInfoCache.Clear();
                _interfacesCache.Clear();
                _findScriptCache.Clear();
            }

            _isTagTypeCache.Clear();
            _hasCustomHashCache.Clear();
            _typeNameCache.Clear();
            _assemblyNameCache.Clear();

            string postfix;
            if (editorAssembly == true) {
                postfix = "Editor";
            } else {
                postfix = "Runtime";
            }

            var asmsDict = asms.ToDictionary(x => x.name, x => x);

<<<<<<< HEAD
            var customCodeGenerators = UnityEditor.TypeCache.GetTypesDerivedFrom<CustomCodeGenerator>().OrderBy(x => x.FullName);
=======
            var customCodeGenerators = GetCachedTypesDerivedFrom(typeof(CustomCodeGenerator)).OrderBy(x => x.FullName);
>>>>>>> 846fce4a
            var generators = customCodeGenerators.Select(x => (CustomCodeGenerator)System.Activator.CreateInstance(x)).ToArray();

            if (System.IO.Directory.Exists(dir) == false) {
                System.IO.Directory.CreateDirectory(dir);
            }

            UnityEditor.EditorUtility.DisplayProgressBar(PROGRESS_BAR_CAPTION, $"Build {dir}", 0f);
            var componentTypes = new System.Collections.Generic.List<System.Type>();
            try {
                var path = @$"{dir}/{ECS}.Gen.cs";
                var filesPath = @$"{dir}/{ECS}.Files";
                string template = null;
                if (editorAssembly == true) {
                    template = EditorUtils.LoadResource<UnityEngine.TextAsset>($"ME.BECS.Resources/Templates/Types-Editor-Template.txt").text;
                } else {
                    template = EditorUtils.LoadResource<UnityEngine.TextAsset>($"ME.BECS.Resources/Templates/Types-Template.txt").text;
                }
                string fileTemplate = null;
                if (editorAssembly == true) {
                    fileTemplate = EditorUtils.LoadResource<UnityEngine.TextAsset>($"ME.BECS.Resources/Templates/Types-Editor-FileTemplate.txt").text;
                } else {
                    fileTemplate = EditorUtils.LoadResource<UnityEngine.TextAsset>($"ME.BECS.Resources/Templates/Types-FileTemplate.txt").text;
                }

                //var template = "namespace " + ECS + " {\n [UnityEngine.Scripting.PreserveAttribute] public static unsafe class AOTBurstHelper { \n[UnityEngine.Scripting.PreserveAttribute] \npublic static void AOT() { \n{{CONTENT}} \n}\n }\n }";
                var aotContent = new System.Collections.Generic.List<string>();
                var typesContent = new System.Collections.Generic.List<string>();
                var types = GetCachedTypesDerivedFrom(typeof(ISystem)).OrderBy(x => x.FullName).ToList();
                PatchSystemsList(types);
                var burstedTypes = UnityEditor.TypeCache.GetTypesWithAttribute<BURST>();
                var burstDiscardedTypes = UnityEditor.TypeCache.GetMethodsWithAttribute<WithoutBurstAttribute>();
                /*var typesAwake = UnityEditor.TypeCache.GetTypesDerivedFrom(typeof(IAwake)).OrderBy(x => x.FullName).ToList();
                PatchSystemsList(typesAwake);
                var typesStart = UnityEditor.TypeCache.GetTypesDerivedFrom(typeof(IStart)).OrderBy(x => x.FullName).ToList();
                PatchSystemsList(typesStart);
                var typesUpdate = UnityEditor.TypeCache.GetTypesDerivedFrom(typeof(IUpdate)).OrderBy(x => x.FullName).ToList();
                PatchSystemsList(typesUpdate);
                var typesDestroy = UnityEditor.TypeCache.GetTypesDerivedFrom(typeof(IDestroy)).OrderBy(x => x.FullName).ToList();
                PatchSystemsList(typesDestroy);
                var typesDrawGizmos = UnityEditor.TypeCache.GetTypesDerivedFrom(typeof(IDrawGizmos)).OrderBy(x => x.FullName).ToList();
                PatchSystemsList(typesDrawGizmos);*/
                aotContent.Add("var nullContext = new SystemContext();");
                for (var index = 0; index < types.Count; ++index) {

                    var type = types[index];
                    if (type.IsValueType == false) continue;
                    var asmName = GetCachedAssemblyName(type);
                    if (!asmsDict.TryGetValue(asmName, out var info)) continue;
                    if (editorAssembly == false && info.isEditor == true) continue;

                    if (type.IsVisible == false) continue;

                    var systemType = GetCachedTypeName(type);
                    aotContent.Add($"StaticSystemTypes<{systemType}>.Validate();");
                    typesContent.Add($"StaticSystemTypes<{systemType}>.Validate();");

                    var isBursted = (burstedTypes.Contains(type) == true);
                    var hasAwake = typeof(IAwake).IsAssignableFrom(type);
                    var hasStart = typeof(IStart).IsAssignableFrom(type);
                    var hasUpdate = typeof(IUpdate).IsAssignableFrom(type);
                    var hasDestroy = typeof(IDestroy).IsAssignableFrom(type);
                    var hasDrawGizmos = typeof(IDrawGizmos).IsAssignableFrom(type);
                    //if (burstedTypes.Contains(type) == false) continue;

                    var awakeBurst = hasAwake == true && burstDiscardedTypes.Contains(type.GetMethod(nameof(IAwake.OnAwake))) == false;
                    var startBurst = hasStart == true && burstDiscardedTypes.Contains(type.GetMethod(nameof(IStart.OnStart))) == false;
                    var updateBurst = hasUpdate == true && burstDiscardedTypes.Contains(type.GetMethod(nameof(IUpdate.OnUpdate))) == false;
                    var destroyBurst = hasDestroy == true && burstDiscardedTypes.Contains(type.GetMethod(nameof(IDestroy.OnDestroy))) == false;
                    var drawGizmosBurst = hasDrawGizmos == true && burstDiscardedTypes.Contains(type.GetMethod(nameof(IDrawGizmos.OnDrawGizmos))) == false;
                    if (awakeBurst == true) {
                        if (isBursted == true) aotContent.Add($"{AWAKE_METHOD}<{systemType}>.MakeMethod(null);");
                    }

                    if (startBurst == true) {
                        if (isBursted == true) aotContent.Add($"{START_METHOD}<{systemType}>.MakeMethod(null);");
                    }

                    if (updateBurst == true) {
                        if (isBursted == true) aotContent.Add($"{UPDATE_METHOD}<{systemType}>.MakeMethod(null);");
                    }

                    if (destroyBurst == true) {
                        if (isBursted == true) aotContent.Add($"{DESTROY_METHOD}<{systemType}>.MakeMethod(null);");
                    }

                    if (drawGizmosBurst == true) {
                        if (isBursted == true) aotContent.Add($"{DRAWGIZMOS_METHOD}<{systemType}>.MakeMethod(null);");
                    }
                    
                    if (hasAwake == true) aotContent.Add($"{AWAKE_METHOD}NoBurst<{systemType}>.MakeMethod(null);");
                    if (hasStart == true) aotContent.Add($"{START_METHOD}NoBurst<{systemType}>.MakeMethod(null);");
                    if (hasUpdate == true) aotContent.Add($"{UPDATE_METHOD}NoBurst<{systemType}>.MakeMethod(null);");
                    if (hasDestroy == true) aotContent.Add($"{DESTROY_METHOD}NoBurst<{systemType}>.MakeMethod(null);");
                    if (hasDrawGizmos == true) aotContent.Add($"{DRAWGIZMOS_METHOD}NoBurst<{systemType}>.MakeMethod(null);");

                    if (hasAwake == true) aotContent.Add($"new {systemType}().OnAwake(ref nullContext);");
                    if (hasStart == true) aotContent.Add($"new {systemType}().OnStart(ref nullContext);");
                    if (hasUpdate == true) aotContent.Add($"new {systemType}().OnUpdate(ref nullContext);");
                    if (hasDestroy == true) aotContent.Add($"new {systemType}().OnDestroy(ref nullContext);");
                    if (hasDrawGizmos == true) aotContent.Add($"new {systemType}().OnDrawGizmos(ref nullContext);");

                    if (awakeBurst == true) aotContent.Add($"BurstCompileMethod.MakeAwake<{systemType}>(default);");
                    if (startBurst == true) aotContent.Add($"BurstCompileMethod.MakeStart<{systemType}>(default);");
                    if (updateBurst == true) aotContent.Add($"BurstCompileMethod.MakeUpdate<{systemType}>(default);");
                    if (destroyBurst == true) aotContent.Add($"BurstCompileMethod.MakeDestroy<{systemType}>(default);");
                    if (drawGizmosBurst == true) aotContent.Add($"BurstCompileMethod.MakeDrawGizmos<{systemType}>(default);");
                }

                var components = UnityEditor.TypeCache.GetTypesWithAttribute<ComponentGroupAttribute>().OrderBy(x => x.FullName).ToArray();
                foreach (var component in components) {

                    var asmName = GetCachedAssemblyName(component);
                    if (!asmsDict.TryGetValue(asmName, out var info)) continue;
                    if (editorAssembly == false && info.isEditor == true) continue;

                    var attr = (ComponentGroupAttribute)component.GetCustomAttribute(typeof(ComponentGroupAttribute));
                    var systemType = GetCachedTypeName(component);
                    var groupType = GetCachedTypeName(attr.groupType);
                    var str = $"StaticTypes<{systemType}>.ApplyGroup(typeof({groupType}));";
                    typesContent.Add(str);
                    componentTypes.Add(component);

                }

                {
                    var allComponents = GetCachedTypesDerivedFrom(typeof(IComponent)).OrderBy(x => x.FullName).ToArray();
                    foreach (var component in allComponents) {

                        if (component.IsValueType == false) continue;
                        if (component.IsGenericTypeDefinition) continue;

                        var asmName = GetCachedAssemblyName(component);
                        if (!asmsDict.TryGetValue(asmName, out var info)) continue;
                        if (editorAssembly == false && info.isEditor == true) continue;

                        var isTagType = IsTagType(component);
                        var isTag = isTagType.ToString().ToLower();
                        var type = GetCachedTypeName(component);
                        {
                            var str = $"StaticTypes<{type}>.Validate(isTag: {isTag});";
                            typesContent.Add(str);
                        }
                        componentTypes.Add(component);
                        if (isTagType == false) {
                            if (component.GetProperty("Default", BindingFlags.Static | BindingFlags.Public) != null) {
                                var str = $"StaticTypes<{type}>.SetDefaultValue({type}.Default);";
                                typesContent.Add(str);
                            }
                        }

                        aotContent.Add($"StaticTypes<{type}>.AOT();");

                    }
                }
                {
<<<<<<< HEAD
                    var openGenericComponents = UnityEditor.TypeCache
                        .GetTypesDerivedFrom(typeof(IComponent))
                        .OrderBy(x => x.FullName)
                        .Where(t => t.IsValueType == true && t.IsGenericTypeDefinition == true && EditorUtils.IsValidTypeForAssembly(editorAssembly, t, asms))
                        .ToArray();
                 
                    var candidateArgs = UnityEditor.TypeCache
                        .GetTypesDerivedFrom(typeof(IComponent))
                        .OrderBy(x => x.FullName)
                        .Where(t => t.IsValueType == true && t.IsGenericType == false && t.ContainsGenericParameters == false && EditorUtils.IsValidTypeForAssembly(editorAssembly, t, asms))
                        .ToArray();

                    bool IsUnmanagedType(System.Type type) {
                        if (!type.IsValueType) return false;
                        if (type.IsPrimitive || type.IsPointer || type.IsEnum) return true;
                        
                        var fields = type.GetFields(BindingFlags.Instance | BindingFlags.Public | BindingFlags.NonPublic);
                        foreach (var field in fields) {
                            if (!IsUnmanagedType(field.FieldType)) return false;
                        }
                        return true;
                    }

                    bool SatisfiesConstraints(System.Type genericParam, System.Type arg) {
                        var attrs = genericParam.GenericParameterAttributes;
                        var constraints = genericParam.GetGenericParameterConstraints();
                        
                        var hasUnmanagedAttribute = genericParam.GetCustomAttributes()
                            .Any(x => x.GetType().FullName == "System.Runtime.CompilerServices.IsUnmanagedAttribute");
                        
                        if ((attrs & System.Reflection.GenericParameterAttributes.NotNullableValueTypeConstraint) != 0) {
                            if (arg.IsValueType == false) {
                                return false;
                            }
                            
                            if (hasUnmanagedAttribute && !IsUnmanagedType(arg)) {
                                return false;
                            }
                        }
                        
                        if ((attrs & System.Reflection.GenericParameterAttributes.ReferenceTypeConstraint) != 0 && arg.IsClass == false) {
                            return false;
                        }
                        
                        if ((attrs & System.Reflection.GenericParameterAttributes.DefaultConstructorConstraint) != 0 && arg.GetConstructor(System.Type.EmptyTypes) == null) {
                            return false;
                        }
                        
                        foreach (var c in constraints) {
                            if (c.IsAssignableFrom(arg) == false) {
                                return false;
                            }
                        }
                        
                        return true;
                    }

                    foreach (var openGen in openGenericComponents) {
                        var ga = openGen.GetGenericArguments();
                        if (ga.Length != 1) continue;

                        var genParam = ga[0];
                        foreach (var arg in candidateArgs) {
                            if (SatisfiesConstraints(genParam, arg) == false) continue;

                            System.Type closed;
                            try {
                                closed = openGen.MakeGenericType(arg);
                            } catch {
                                continue;
                            }

                            if (closed == null || closed.ContainsGenericParameters) continue;
                            if (closed.IsValueType == false) continue;
                            if (typeof(IComponent).IsAssignableFrom(closed) == false && typeof(IComponentBase).IsAssignableFrom(closed) == false) continue;

                            if (EditorUtils.IsValidTypeForAssembly(editorAssembly, closed, asms) == false) continue;

                            if (componentTypes.Contains(closed)) continue;

                            var isTagType = IsTagType(closed);
                            var isTag = isTagType.ToString().ToLower();
                            var typeName = EditorUtils.GetDataTypeName(closed);

                            typesContent.Add($"StaticTypes<{typeName}>.Validate(isTag: {isTag});");
                            componentTypes.Add(closed);

                            if (isTagType == false) {
                                var prop = closed.GetProperty("Default", BindingFlags.Static | BindingFlags.Public);
                                if (prop != null) {
                                    typesContent.Add($"StaticTypes<{typeName}>.SetDefaultValue({typeName}.Default);");
                                }
                            }

                            aotContent.Add($"StaticTypes<{typeName}>.AOT();");
                        }
                    }
                }
                {
                    var allComponents = UnityEditor.TypeCache.GetTypesDerivedFrom<IComponentDestroy>().OrderBy(x => x.FullName).ToArray();
=======
                    var allComponents = GetCachedTypesDerivedFrom(typeof(IComponentDestroy)).OrderBy(x => x.FullName).ToArray();
>>>>>>> 846fce4a
                    foreach (var component in allComponents) {

                        if (component.IsValueType == false) continue;

                        var asmName = GetCachedAssemblyName(component);
                        if (!asmsDict.TryGetValue(asmName, out var info)) continue;
                        if (editorAssembly == false && info.isEditor == true) continue;

                        var isTagType = IsTagType(component);
                        var isTag = isTagType.ToString().ToLower();
                        var type = GetCachedTypeName(component);
                        var str = $"StaticTypesDestroy<{type}>.RegisterAutoDestroy(isTag: {isTag});";
                        typesContent.Add(str);
                        componentTypes.Add(component);
                        aotContent.Add($"AutoDestroyRegistryStatic<{type}>.Destroy(default, null);");

                    }
                }
                {
                    var allComponents = GetCachedTypesDerivedFrom(typeof(IComponentShared)).OrderBy(x => x.FullName).ToArray();
                    foreach (var component in allComponents) {

                        if (component.IsValueType == false) continue;
                        if (component.IsGenericTypeDefinition) continue;

                        var asmName = GetCachedAssemblyName(component);
                        if (!asmsDict.TryGetValue(asmName, out var info)) continue;
                        if (editorAssembly == false && info.isEditor == true) continue;

                        var isTag = IsTagType(component).ToString().ToLower();
                        if (IsOpenGeneric(component)) continue;
                        var hasCustomHash = HasComponentCustomSharedHash(component);
                        var type = GetCachedTypeName(component);
                        var str = $"StaticTypes<{type}>.ValidateShared(isTag: {isTag}, hasCustomHash: {hasCustomHash.ToString().ToLower()});";
                        typesContent.Add(str);
                        componentTypes.Add(component);
                        aotContent.Add($"StaticTypesShared<{type}>.AOT();");

                    }
                }
                {
                    var allComponents = GetCachedTypesDerivedFrom(typeof(IConfigComponentStatic)).OrderBy(x => x.FullName).ToArray();
                    foreach (var component in allComponents) {

                        if (component.IsValueType == false) continue;
                        if (component.IsGenericTypeDefinition) continue;

                        var asmName = GetCachedAssemblyName(component);
                        if (!asmsDict.TryGetValue(asmName, out var info)) continue;
                        if (editorAssembly == false && info.isEditor == true) continue;

                        var isTag = IsTagType(component).ToString().ToLower();
                        var type = GetCachedTypeName(component);
                        var str = $"StaticTypes<{type}>.ValidateStatic(isTag: {isTag});";
                        typesContent.Add(str);
                        componentTypes.Add(component);
                        aotContent.Add($"StaticTypesStatic<{type}>.AOT();");

                    }
                }
                {
                    var allComponents = GetCachedTypesDerivedFrom(typeof(IConfigInitialize)).OrderBy(x => x.FullName).ToArray();
                    foreach (var component in allComponents) {

                        if (component.IsValueType == false) continue;
                        if (component.IsGenericTypeDefinition) continue;

                        var asmName = GetCachedAssemblyName(component);
                        if (!asmsDict.TryGetValue(asmName, out var info)) continue;
                        if (editorAssembly == false && info.isEditor == true) continue;

                        var isTag = IsTagType(component).ToString().ToLower();
                        var type = GetCachedTypeName(component);
                        var str = $"StaticTypes<{type}>.ValidateStatic(isTag: {isTag});";
                        typesContent.Add(str);
                        componentTypes.Add(component);
                        aotContent.Add($"ConfigInitializeTypes<{type}>.AOT();");

                    }
                }

                var methods = new scg::List<MethodDefinition>();
                var publicContent = new scg::List<string>();
                var filesContent = new scg::List<FileContent[]>();
                {
                    var initBeforeCount = componentTypes.Count;
                    var cache = new Cache();
                    for (var index = 0; index < generators.Length; ++index) {
                        var customCodeGenerator = generators[index];
                        cache.Load(dir, $"Cache/{customCodeGenerator.GetType().Name}.cache");
                        customCodeGenerator.cache = cache;
                        customCodeGenerator.dir = dir;
                        customCodeGenerator.asms = asms;
                        customCodeGenerator.systems = types;
                        customCodeGenerator.editorAssembly = editorAssembly;
                        customCodeGenerator.burstedTypes = burstedTypes;
                        customCodeGenerator.burstDiscardedTypes = burstDiscardedTypes;
                        UnityEditor.EditorUtility.DisplayProgressBar(PROGRESS_BAR_CAPTION, customCodeGenerator.GetType().Name, index / (float)generators.Length);
                        cache.SetMethod("AddInitialization");
                        customCodeGenerator.AddInitialization(typesContent, componentTypes);
                        cache.SetMethod("AddPublicContent");
                        publicContent.Add(customCodeGenerator.AddPublicContent());
                        cache.SetMethod("AddFileContent");
                        var fileBeforeCount = componentTypes.Count;
                        var files = customCodeGenerator.AddFileContent(componentTypes);
                        if (files != null) filesContent.Add(files);
                        cache.SetMethod("AddMethods");
                        var methodsBeforeCount = componentTypes.Count;
                        methods.AddRange(customCodeGenerator.AddMethods(componentTypes));
                        
                        
                        cache.Push();
                        componentTypes.Add(customCodeGenerator.GetType());
                    }
                    
                    var componentValidationsToInsert = new System.Collections.Generic.List<string>();
                    var validatedTypes = new System.Collections.Generic.HashSet<System.Type>();
                    for (int i = initBeforeCount; i < componentTypes.Count; ++i) {
                        var addedType = componentTypes[i];
                        if (addedType.IsValueType == false) continue;
                        if (addedType.IsGenericTypeDefinition) continue;
                        if (typeof(IComponent).IsAssignableFrom(addedType) == false) continue;
                        if (validatedTypes.Contains(addedType)) continue;
                            
                        var asmName = GetCachedAssemblyName(addedType);
                        if (!asmsDict.TryGetValue(asmName, out var info)) continue;
                        if (editorAssembly == false && info.isEditor == true) continue;
                        if (addedType.IsVisible == false) continue;
                            
                        validatedTypes.Add(addedType);
                        var isTagType = IsTagType(addedType);
                        var isTag = isTagType.ToString().ToLower();
                        var type = GetCachedTypeName(addedType);
                        
                        if (typeof(IConfigComponentStatic).IsAssignableFrom(addedType)) {
                            componentValidationsToInsert.Add($"StaticTypes<{type}>.ValidateStatic(isTag: {isTag});");
                            aotContent.Add($"StaticTypesStatic<{type}>.AOT();");
                        } else if (typeof(IComponentShared).IsAssignableFrom(addedType)) {
                            var hasCustomHash = HasComponentCustomSharedHash(addedType);
                            componentValidationsToInsert.Add($"StaticTypes<{type}>.ValidateShared(isTag: {isTag}, hasCustomHash: {hasCustomHash.ToString().ToLower()});");
                            aotContent.Add($"StaticTypesShared<{type}>.AOT();");
                        } else {
                            componentValidationsToInsert.Add($"StaticTypes<{type}>.Validate(isTag: {isTag});");
                            aotContent.Add($"StaticTypes<{type}>.AOT();");
                        }
                    }
                    
                    if (componentValidationsToInsert.Count > 0) {
                        var aspectValidationIndex = typesContent.FindIndex(x => x.Contains("AspectTypeInfo<") && x.Contains(".Validate()"));
                        if (aspectValidationIndex >= 0) {
                            typesContent.InsertRange(aspectValidationIndex, componentValidationsToInsert);
                        } else {
                            typesContent.AddRange(componentValidationsToInsert);
                        }
                    }
                }

                var methodRegistryContents = methods.Where(x => x.definition != null && x.type != null)
                                                    .Select(x => $"WorldStaticCallbacks.{x.registerMethodName}<{x.type}>({x.GetMethodParamsCall()});").ToArray();
                var methodContents = methods.Where(x => x.definition != null)
                                            .Select(
                                                x =>
                                                    $"{(x.burstCompile == true ? "[BURST]" : string.Empty)} {(string.IsNullOrEmpty(x.pInvoke) == false ? $"[AOT.MonoPInvokeCallbackAttribute(typeof({x.pInvoke}))]" : string.Empty)} public static unsafe void {x.methodName}({x.definition}) {{\n{x.content}\n}}")
                                            .ToArray();

                {
                    if (editorAssembly == false) {
                        publicContent.Insert(0, @"private static readonly bool __typesPreloaded = __PreloadTypes();
private static bool __PreloadTypes() { StaticTypesInitializer.Load(); return true; }");
                    }
                    var extraTypes = componentTypes
                        .Where(t => t != null && typeof(IComponentBase).IsAssignableFrom(t) && t.IsValueType)
                        .Distinct()
                        .ToArray();
                    var prependTypes = new scg::List<string>();
                    var prependAot = new scg::List<string>();
                    foreach (var t in extraTypes) {
                        if (IsOpenGeneric(t)) continue;
                        var typeName = EditorUtils.GetDataTypeName(t);
                        if (typesContent.Contains($"StaticTypes<{typeName}>.Validate(isTag: false);") == false &&
                            typesContent.Contains($"StaticTypes<{typeName}>.Validate(isTag: true);") == false) {
                            var isTag = IsTagType(t).ToString().ToLower();
                            prependTypes.Add($"StaticTypes<{typeName}>.Validate(isTag: {isTag});");
                            prependAot.Add($"StaticTypes<{typeName}>.AOT();");
                        }
                    }
                    if (prependTypes.Count > 0) {
                        typesContent.InsertRange(0, prependTypes);
                    }
                    if (prependAot.Count > 0) {
                        aotContent.InsertRange(0, prependAot);
                    }
                    
                    if (editorAssembly == false) {
                        var allOpenGenericComponentDefs = UnityEditor.TypeCache.GetTypesDerivedFrom<IComponent>()
                            .Where(t => {
                                if (!t.IsGenericTypeDefinition) return false;
                                var asm = t.Assembly.GetName().Name;
                                var info = asms.FirstOrDefault(x => x.name == asm);
                                return !(editorAssembly == false && info.isEditor == true);
                            })
                            .ToArray();
                        
                        var allNonGenericComponents = UnityEditor.TypeCache.GetTypesDerivedFrom<IComponentBase>()
                            .Where(t => {
                                if (t.IsGenericType || !t.IsValueType) return false;
                                var asm = t.Assembly.GetName().Name;
                                var info = asms.FirstOrDefault(x => x.name == asm);
                                return !(editorAssembly == false && info.isEditor == true);
                            })
                            .ToArray();
                        
                        var candidateArgTypes = allNonGenericComponents.ToArray();
                        
                        foreach (var genericTypeDef in allOpenGenericComponentDefs) {
                            var genericParams = genericTypeDef.GetGenericArguments();
                            if (genericParams.Length != 1) {
                                continue;
                            }
                            
                            var genericParam = genericParams[0];
                            
                            var candidatesForThisParam = new scg::List<System.Type>();
                            foreach (var argType in candidateArgTypes) {
                                if (SatisfiesConstraints(genericParam, argType)) {
                                    candidatesForThisParam.Add(argType);
                                }
                            }
                            
                            foreach (var argType in candidatesForThisParam) {
                                try {
                                    var closedType = genericTypeDef.MakeGenericType(argType);
                                    
                                    var closedAsm = closedType.Assembly.GetName().Name;
                                    var closedInfo = asms.FirstOrDefault(x => x.name == closedAsm);
                                    if (editorAssembly == false && closedInfo.isEditor == true) {
                                        continue;
                                    }
                                    
                                    var closedTypeName = EditorUtils.GetDataTypeName(closedType);
                                    var isTag = IsTagType(closedType).ToString().ToLower();
                                    
                                    var validateLine = $"StaticTypes<{closedTypeName}>.Validate(isTag: {isTag});";
                                    var aotLine = $"StaticTypes<{closedTypeName}>.AOT();";
                                    
                                    if (!typesContent.Contains(validateLine)) {
                                        prependTypes.Add(validateLine);
                                        prependAot.Add(aotLine);
                                    }
                                } catch (System.Exception) {
                                }
                            }
                        }
                        
                        if (prependTypes.Count > 0) {
                            typesContent.InsertRange(0, prependTypes);
                        }
                        if (prependAot.Count > 0) {
                            aotContent.InsertRange(0, prependAot);
                        }
                    }
                }

                var newContent = template.Replace("{{CONTENT}}", string.Join("\n", aotContent));
                newContent = newContent.Replace("{{CUSTOM_METHOD_REGISTRY}}", string.Join("\n", methodRegistryContents));
                newContent = newContent.Replace("{{CUSTOM_METHODS}}", string.Join("\n", publicContent) + "\n" + string.Join("\n", methodContents));
                newContent = newContent.Replace("{{CONTENT_TYPES}}", string.Join("\n", typesContent));
                newContent = newContent.Replace("{{EDITOR}}", editorAssembly == true ? ".Editor" : string.Empty);
                {
                    var prevContent = System.IO.File.Exists(path) == true ? System.IO.File.ReadAllText(path) : string.Empty;
                    newContent = EditorUtils.ReFormatCode(newContent);
                    newContent = CleanGenericDuplicates(newContent);
                    if (prevContent != newContent) {
                        System.IO.File.WriteAllText(path, newContent);
                        UnityEditor.AssetDatabase.ImportAsset(path);
                    }
                }

                if (filesContent.Count > 0) {
                    var hasAny = false;
                    foreach (var files in filesContent) {
                        foreach (var file in files) {
                            hasAny = true;
                            if (hasAny == true) break;
                        }
                        if (hasAny == true) break;
                    }

                    if (hasAny == true) {
                        System.IO.Directory.CreateDirectory(filesPath);
                    } else {
                        System.IO.Directory.Delete(filesPath, true);
                    }

                    foreach (var files in filesContent) {
                        foreach (var file in files) {
                            var filepath = $"{filesPath}/{file.filename}.cs";
                            var prevContent = System.IO.File.Exists(filepath) == true ? System.IO.File.ReadAllText(filepath) : string.Empty;
                            newContent = EditorUtils.ReFormatCode(fileTemplate.Replace("{{CONTENT}}", file.content));
                            newContent = CleanGenericDuplicates(newContent);
                            if (prevContent != newContent) {
                                System.IO.File.WriteAllText(filepath, newContent);
                                UnityEditor.AssetDatabase.ImportAsset(filepath);
                            }
                        }
                    }

                } else {
                    // Clean up all files
                    System.IO.Directory.Delete(filesPath, true);
                }
            } catch (System.Exception ex) {
                UnityEngine.Debug.LogException(ex);
            } finally {
                UnityEditor.EditorUtility.ClearProgressBar();
                sw.Stop();
                Logger.Editor.Log($"[CodeGenerator] Build {dir} took {sw.ElapsedMilliseconds}ms");
            }
            {
                var csc = @$"{dir}/csc.rsp";
                var path = @$"{dir}/{ECS}.Gen.{postfix}.asmdef";
                var template = string.Empty;
                if (editorAssembly == true) {
                    template = @"{
                        ""name"": """ + ECS + @".Gen." + postfix + @""",
                        ""references"": [
                            ""{{CONTENT}}""
                            ],
                        ""includePlatforms"": [
                            ""Editor""
                        ],
                        ""allowUnsafeCode"": true
                    }";
                } else {
                    template = @"{
                        ""name"": """ + ECS + @".Gen." + postfix + @""",
                        ""references"": [
                            ""{{CONTENT}}""
                            ],
                        ""allowUnsafeCode"": true
                    }";
                }

                var content = new scg::HashSet<string>();
                var types = GetCachedTypesDerivedFrom(typeof(ISystem));
                foreach (var type in types) {
                    var asmName = GetCachedAssemblyName(type);
                    if (!asmsDict.TryGetValue(asmName, out var info)) continue;
                    if (editorAssembly == false && info.isEditor == true) continue;
                    content.Add(asmName);
                }

                foreach (var type in componentTypes) {
                    var asmName = GetCachedAssemblyName(type);
                    if (!asmsDict.TryGetValue(asmName, out var info)) continue;
                    if (editorAssembly == false && info.isEditor == true) continue;
                    content.Add(asmName);
                }

                // load references
                foreach (var asm in content.ToArray()) {
                    if (!asmsDict.TryGetValue(asm, out var asmInfo)) continue;
                    if (asmInfo.references != null) {
                        foreach (var refAsm in asmInfo.references) {
                            if (!asmsDict.TryGetValue(refAsm, out var info)) continue;
                            if (editorAssembly == false && info.isEditor == true) continue;
                            content.Add(refAsm);
                        }
                    }
                }

                var newContent = template.Replace("{{CONTENT}}", string.Join(@""",""", content.OrderBy(x => x).ToArray()));
                var prevContent = System.IO.File.Exists(path) == true ? System.IO.File.ReadAllText(path) : string.Empty;
                if (prevContent != newContent) {
                    var pathDummy = @$"{dir}/{ECS}.Dummy.cs";
                    System.IO.File.WriteAllText(pathDummy, "// Code generator dummy script");
                    System.IO.File.WriteAllText(csc, "@Assets/csc.rsp");
                    System.IO.File.WriteAllText(path, newContent);
                    UnityEditor.AssetDatabase.ImportAsset(path);
                }
            }

        }

        public static void PatchSystemsList(System.Collections.Generic.List<System.Type> types) {

            var genericTypes = new System.Collections.Generic.HashSet<System.Type>(types.Count);
            for (var index = 0; index < types.Count; ++index) {

                var type = types[index];
                if (type.IsValueType == false) continue;

                if (type.IsGenericType == true && genericTypes.Contains(type) == false) {
                    types.RemoveAt(index);
                    --index;
                    var typeGen = EditorUtils.GetFirstInterfaceConstraintType(type);
                    if (typeGen != null) {
                        var genTypes = GetCachedTypesDerivedFrom(typeGen).OrderBy(x => x.FullName).ToArray();
                        foreach (var genType in genTypes) {
                            if (genType.IsValueType == false) continue;
                            var gType = type.MakeGenericType(genType);
                            types.Add(gType);
                            genericTypes.Add(gType);
                        }
                    }
                }

            }

        }
        
        private static bool IsUnmanagedType(System.Type type) {
            if (type == null) return false;
            if (type.IsPrimitive || type.IsPointer || type.IsEnum) return true;
            
            var fields = type.GetFields(System.Reflection.BindingFlags.Instance | System.Reflection.BindingFlags.Public | System.Reflection.BindingFlags.NonPublic);
            foreach (var field in fields) {
                if (!IsUnmanagedType(field.FieldType)) return false;
            }
            return true;
        }
        
        public static bool SatisfiesConstraints(System.Type genericParam, System.Type arg) {
            var attrs = genericParam.GenericParameterAttributes;
            var constraints = genericParam.GetGenericParameterConstraints();
            
            var hasUnmanagedAttribute = genericParam.GetCustomAttributes()
                .Any(x => x.GetType().FullName == "System.Runtime.CompilerServices.IsUnmanagedAttribute");
            
            if ((attrs & System.Reflection.GenericParameterAttributes.NotNullableValueTypeConstraint) != 0) {
                if (arg.IsValueType == false) {
                    return false;
                }
                
                if (hasUnmanagedAttribute) {
                    if (!IsUnmanagedType(arg)) {
                        return false;
                    }
                }
            }
            
            foreach (var constraint in constraints) {
                if (!constraint.IsAssignableFrom(arg)) {
                    return false;
                }
            }
            
            return true;
        }

    }

}<|MERGE_RESOLUTION|>--- conflicted
+++ resolved
@@ -460,8 +460,6 @@
             
         }
 
-<<<<<<< HEAD
-=======
         private static readonly System.Collections.Generic.Dictionary<System.Type, bool> _isTagTypeCache = new System.Collections.Generic.Dictionary<System.Type, bool>();
         private static readonly System.Collections.Generic.Dictionary<System.Type, bool> _hasCustomHashCache = new System.Collections.Generic.Dictionary<System.Type, bool>();
         private static readonly System.Collections.Generic.Dictionary<System.Type, string> _typeNameCache = new System.Collections.Generic.Dictionary<System.Type, string>();
@@ -477,23 +475,14 @@
         private static readonly System.Collections.Generic.Dictionary<System.Type, System.Type[]> _interfacesCache = new System.Collections.Generic.Dictionary<System.Type, System.Type[]>();
         private static readonly System.Collections.Generic.Dictionary<System.Type, string[]> _findScriptCache = new System.Collections.Generic.Dictionary<System.Type, string[]>();
 
->>>>>>> 846fce4a
         private static bool HasComponentCustomSharedHash(System.Type type) {
             if (_hasCustomHashCache.TryGetValue(type, out var cached)) {
                 return cached;
             }
-<<<<<<< HEAD
             var m = type.GetMethod(nameof(IComponentShared.GetHash), BindingFlags.Instance | BindingFlags.Public | BindingFlags.NonPublic);
             bool result;
             if (m == null) {
                 var hasMethod = type.GetInterfaceMap(typeof(IComponentShared)).TargetMethods.Any(m => m.IsPrivate == true && m.Name == typeof(IComponentShared).FullName + "." + nameof(IComponentShared.GetHash));
-=======
-            var m = GetCachedMethod(type, nameof(IComponentShared.GetHash), BindingFlags.Instance | BindingFlags.Public | BindingFlags.NonPublic);
-            bool result;
-            if (m == null) {
-                var map = GetCachedInterfaceMap(type, typeof(IComponentShared));
-                var hasMethod = map.TargetMethods.Any(m => m.IsPrivate == true && m.Name == typeof(IComponentShared).FullName + "." + nameof(IComponentShared.GetHash));
->>>>>>> 846fce4a
                 result = hasMethod;
             } else {
                 result = true;
@@ -508,11 +497,7 @@
             }
             bool result = false;
             if (System.Runtime.InteropServices.Marshal.SizeOf(type) <= 1 &&
-<<<<<<< HEAD
                 type.GetFields(BindingFlags.Instance | BindingFlags.Public | BindingFlags.NonPublic).Length == 0) {
-=======
-                GetCachedFields(type, BindingFlags.Instance | BindingFlags.Public | BindingFlags.NonPublic).Length == 0) {
->>>>>>> 846fce4a
                 result = true;
             }
             _isTagTypeCache[type] = result;
@@ -535,7 +520,6 @@
             var name = type.Assembly.GetName().Name;
             _assemblyNameCache[type] = name;
             return name;
-<<<<<<< HEAD
         }
 
         private static bool IsOpenGeneric(System.Type type) {
@@ -549,8 +533,6 @@
                 "$1<$2>"
             );
             return code;
-=======
->>>>>>> 846fce4a
         }
 
         private static void OnLogAdded(string condition, string stackTrace, UnityEngine.LogType type) {
@@ -674,11 +656,7 @@
 
             var asmsDict = asms.ToDictionary(x => x.name, x => x);
 
-<<<<<<< HEAD
             var customCodeGenerators = UnityEditor.TypeCache.GetTypesDerivedFrom<CustomCodeGenerator>().OrderBy(x => x.FullName);
-=======
-            var customCodeGenerators = GetCachedTypesDerivedFrom(typeof(CustomCodeGenerator)).OrderBy(x => x.FullName);
->>>>>>> 846fce4a
             var generators = customCodeGenerators.Select(x => (CustomCodeGenerator)System.Activator.CreateInstance(x)).ToArray();
 
             if (System.IO.Directory.Exists(dir) == false) {
@@ -834,7 +812,6 @@
                     }
                 }
                 {
-<<<<<<< HEAD
                     var openGenericComponents = UnityEditor.TypeCache
                         .GetTypesDerivedFrom(typeof(IComponent))
                         .OrderBy(x => x.FullName)
@@ -935,9 +912,6 @@
                 }
                 {
                     var allComponents = UnityEditor.TypeCache.GetTypesDerivedFrom<IComponentDestroy>().OrderBy(x => x.FullName).ToArray();
-=======
-                    var allComponents = GetCachedTypesDerivedFrom(typeof(IComponentDestroy)).OrderBy(x => x.FullName).ToArray();
->>>>>>> 846fce4a
                     foreach (var component in allComponents) {
 
                         if (component.IsValueType == false) continue;
