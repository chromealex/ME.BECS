using System;
using System.Reflection;
using Newtonsoft.Json;

namespace ME.BECS.Editor {

    using BURST = Unity.Burst.BurstCompileAttribute;
    using System.Linq;
    using scg = System.Collections.Generic;

    public struct FileContent {

        public string filename;
        public string content;

    }

    public class Cache {

        [System.Serializable]
        public struct CachedItem {

            public string[] hashCodes;
            [UnityEngine.SerializeReference]
            public object data;

        }

        public readonly struct Key {

            private readonly System.Type type;
            private readonly string method;
            private readonly string key;

            public Key(System.Type type, string method, string key) {
                this.type = type;
                this.method = method;
                this.key = key;
            }

            public override string ToString() {
                return $"{this.type.AssemblyQualifiedName}:{this.method}:{this.key}";
            }

        }

        private string dir;
        private string filename;
        private string method;
        private string key;

        private System.Collections.Generic.Dictionary<string, CachedItem> cacheData;
        private bool isDirty;

        public void Add<T>(System.Type type, T data) {

            var scriptsPath = ScriptsImporter.FindScript(type);
            if (scriptsPath == null) return;
            foreach (string scriptPath in scriptsPath) {
                var hashCode = scriptPath != null ? Md5(scriptPath) : null;
                if (hashCode == null) continue;
                {
                    var key = new Key(type, this.method, this.key).ToString();
                    if (this.cacheData.TryGetValue(key, out var item) == true) {
                        if (System.Array.IndexOf(item.hashCodes, hashCode) == -1) {
                            System.Array.Resize(ref item.hashCodes, item.hashCodes.Length + 1);
                            item.hashCodes[^1] = hashCode;
                        }
                        this.cacheData[key] = item;
                    } else {
                        this.cacheData.Add(key, new CachedItem() {
                            hashCodes = new[] { hashCode },
                            data = data,
                        });
                    }
                    this.isDirty = true;
                }
            }

        }

        public bool TryGetValue<T>(System.Type key, out T value) {
            var cacheIsInvalid = true;
            if (this.cacheData.TryGetValue(new Key(key, this.method, this.key).ToString(), out var cachedItem) == true) {
                var scriptsPath = ScriptsImporter.FindScript(key);
                if (scriptsPath != null) {
                    cacheIsInvalid = false;
                    foreach (string scriptPath in scriptsPath) {
                        var monoScriptHashCode = scriptPath != null ? Md5(scriptPath) : null;
                        if (System.Array.IndexOf(cachedItem.hashCodes, monoScriptHashCode) == -1) {
                            cacheIsInvalid = true;
                            break;
                        }
                    }
                }
            }

            if (cacheIsInvalid == false) {
                if (cachedItem.data is T data) {
                    value = data;
                    return true;
                }
                try {
                    if (typeof(T) == typeof(scg::List<string>)) {
                        var list = new scg::List<string>();
                        foreach (var item in (Newtonsoft.Json.Linq.JArray)cachedItem.data) {
                            list.Add(item.ToString());
                        }
                        value = (T)(object)list;
                        return true;
                    }
                    value = (T)((Newtonsoft.Json.Linq.JObject)cachedItem.data).ToObject(typeof(T));
                    return true;
                } catch (System.Exception) {}
                
            }
            value = default;
            return false;
        }

        public void SetKey(string key) {
            this.key = key;
        }

        private static string Md5(string scriptPath) {
            var text = UnityEditor.AssetDatabase.LoadAssetAtPath<UnityEditor.MonoScript>(scriptPath)?.text;
            if (text == null) return null;
            using (var md5 = System.Security.Cryptography.MD5.Create()) {
                var bytes = System.Text.Encoding.UTF8.GetBytes(text);
                var computeHash = md5.ComputeHash(bytes);
                return System.BitConverter.ToString(computeHash);
            }
        }

        internal void Load(string dir, string filename) {

            this.dir = dir;
            this.filename = filename;
            this.isDirty = false;
            //var ms = System.Diagnostics.Stopwatch.StartNew();
            var path = $"{this.dir}/{this.filename}";
            var loadedCache = System.IO.File.Exists(path) == true ? System.IO.File.ReadAllText(path) : null;
            if (loadedCache == null) {
                this.cacheData = new System.Collections.Generic.Dictionary<string, CachedItem>();
            } else {
                this.cacheData = Newtonsoft.Json.JsonConvert.DeserializeObject<System.Collections.Generic.Dictionary<string, CachedItem>>(loadedCache);
            }
            //UnityEngine.Debug.Log($"Cache {this.filename} loaded in {ms.ElapsedMilliseconds}ms");

        }

        internal void SetMethod(string method) {
            this.method = method;
            // this.cacheData.Clear();
        }

        internal void Push() {

            if (this.isDirty == false) return;

            var path = $"{this.dir}/{this.filename}";
            var dir = System.IO.Path.GetDirectoryName(path);
            if (System.IO.Directory.Exists(dir) == false) System.IO.Directory.CreateDirectory(dir);
            System.IO.File.WriteAllText(path, Newtonsoft.Json.JsonConvert.SerializeObject(this.cacheData,  Formatting.Indented));
            UnityEditor.AssetDatabase.ImportAsset(path);

            this.isDirty = false;
            // this.cacheData.Clear();

        }

    }

    public abstract class CustomCodeGenerator {

        public Cache cache;

        public string dir;
        public System.Collections.Generic.List<AssemblyInfo> asms;
        public bool editorAssembly;
        public UnityEditor.TypeCache.TypeCollection burstedTypes;
        public UnityEditor.TypeCache.MethodCollection burstDiscardedTypes;
        public System.Collections.Generic.List<System.Type> systems;

        public bool IsValidTypeForAssembly(System.Type type, bool runtimeInEditor = true) {

            return EditorUtils.IsValidTypeForAssembly(this.editorAssembly, type, this.asms, runtimeInEditor);

        }

        public virtual void AddInitialization(System.Collections.Generic.List<string> dataList, System.Collections.Generic.List<System.Type> references) { }

        public virtual scg::List<CodeGenerator.MethodDefinition> AddMethods(System.Collections.Generic.List<System.Type> references) {
            return new System.Collections.Generic.List<CodeGenerator.MethodDefinition>();
        }

        public virtual string AddPublicContent() {
            return string.Empty;
        }

        public virtual FileContent[] AddFileContent(System.Collections.Generic.List<System.Type> references) {
            return null;
        }

    }

    public class CodeGeneratorImporter : UnityEditor.AssetPostprocessor {

        private static void OnPostprocessAllAssets(string[] importedAssets, string[] deletedAssets, string[] movedAssets, string[] movedFromAssetPaths, bool didDomainReload) {
            foreach (var path in importedAssets) {
                if (path.EndsWith(".cs") == true &&
                    path.Contains("ME.BECS.Gen.cs") == false) {
                    //UnityEngine.Debug.Log($"Destroy helper because of {path}");
                    //CodeGenerator.Destroy();
                    break;
                }
            }
        }

    }
    
    public static class CodeGenerator {
        
        public struct MethodDefinition {

            public string methodName;
            public string customMethodParamsCall;
            public string type;
            public string registerMethodName;
            public string definition;
            public string content;
            public bool burstCompile;
            public string pInvoke;

            public string GetMethodParamsCall() {
                if (this.customMethodParamsCall != null) return this.customMethodParamsCall;
                return this.methodName;
            }

        }

        public const string ECS = "ME.BECS";
        public const string AWAKE_METHOD = "BurstCompileOnAwake";
        public const string START_METHOD = "BurstCompileOnStart";
        public const string UPDATE_METHOD = "BurstCompileOnUpdate";
        public const string DESTROY_METHOD = "BurstCompileOnDestroy";
        public const string DRAWGIZMOS_METHOD = "BurstCompileOnDrawGizmos";

        static CodeGenerator() {

            UnityEngine.Application.logMessageReceived -= OnLogAdded;
            UnityEngine.Application.logMessageReceivedThreaded -= OnLogAdded;
            UnityEngine.Application.logMessageReceived += OnLogAdded;
            UnityEngine.Application.logMessageReceivedThreaded += OnLogAdded;

        }

        [UnityEditor.Callbacks.DidReloadScripts]
        public static void OnScriptsReload() {

            UnityEngine.Application.logMessageReceived -= OnLogAdded;
            UnityEngine.Application.logMessageReceivedThreaded -= OnLogAdded;
            UnityEngine.Application.logMessageReceived += OnLogAdded;
            UnityEngine.Application.logMessageReceivedThreaded += OnLogAdded;

            RegenerateBurstAOT();

        }

        public struct VariantInfo {

            public System.Collections.Generic.KeyValuePair<string, string>[] variables;
            public string filenamePostfix;

        }

        public static void GenerateComponentsParallelFor() {

            var variables = new System.Collections.Generic.Dictionary<string, string>() {
                {"inref", "ref"},
                {"RWRO", "RW"},
            };
            var postfixes = new VariantInfo[] {
                new VariantInfo() {
                    filenamePostfix = ".ref",
                    variables = new[] {
                        new System.Collections.Generic.KeyValuePair<string, string>("inref", "ref"),
                        new System.Collections.Generic.KeyValuePair<string, string>("GetRead", "Get"),
                        new System.Collections.Generic.KeyValuePair<string, string>("RWRO", "RW"),
                    },
                },
                /*new VariantInfo() {
                    filenamePostfix = ".in",
                    variables = new [] {
                        new System.Collections.Generic.KeyValuePair<string, string>("inref", "in"),
                        new System.Collections.Generic.KeyValuePair<string, string>("GetRead", "Read"),
                        new System.Collections.Generic.KeyValuePair<string, string>("RWRO", "RO"),
                    },
                },*/
            };
            var templates = UnityEditor.AssetDatabase.FindAssets("t:TextAsset .Tpl");
            foreach (var guid in templates) {

                var path = UnityEditor.AssetDatabase.GUIDToAssetPath(guid);
                var dir = System.IO.Path.GetDirectoryName(path);

                var fileName = System.IO.Path.GetFileName(path);
                dir = $"{dir}/{fileName.Replace(".Tpl.txt", string.Empty)}";
                var text = System.IO.File.ReadAllText(path);
                foreach (var postfix in postfixes) {
                    foreach (var key in postfix.variables) {
                        variables[key.Key] = key.Value;
                    }

                    if (System.IO.Directory.Exists(dir) == false) {
                        System.IO.Directory.CreateDirectory(dir);
                    }

                    const uint maxCount = 10u;
                    uint variationsCount = 0u;
                    if (path.EndsWith("_var.Tpl.txt") == true) {
                        variationsCount = 5u;
                        for (int i = 1; i < maxCount; ++i) {
                            var keys = new System.Collections.Generic.Dictionary<string, int>() {
                                {"countAspects", i},
                            };
                            variables["countAspects"] = i.ToString();
                            for (int j = 1; j < variationsCount; ++j) {
                                keys["countComponents"] = j;
                                keys["count"] = i + j;
                                variables["PREFIX"] = $"{i}_{j}";
                                variables["countComponents"] = j.ToString();
                                var filePath = $"{dir}/{fileName.Replace(".Tpl.txt", $"{i}_{j}{postfix.filenamePostfix}.cs")}";
                                var tpl = new Tpl(text);
                                System.IO.File.WriteAllText(filePath, tpl.GetString(keys, variables));
                                UnityEditor.AssetDatabase.ImportAsset(filePath);
                            }
                        }
                    } else {
                        for (int i = 1; i < maxCount; ++i) {
                            var keys = new System.Collections.Generic.Dictionary<string, int>() {
                                {"count", i},
                            };
                            variables["PREFIX"] = $"{i}";
                            var filePath = $"{dir}/{fileName.Replace(".Tpl.txt", $"{i}{postfix.filenamePostfix}.cs")}";
                            var tpl = new Tpl(text);
                            System.IO.File.WriteAllText(filePath, tpl.GetString(keys, variables));
                            UnityEditor.AssetDatabase.ImportAsset(filePath);
                        }
                    }
                }

            }

            /*
            var text = UnityEditor.AssetDatabase.LoadAssetAtPath<UnityEngine.TextAsset>("Assets/BECS/Runtime/Jobs/Components/Jobs.ComponentsParallelFor.Tpl.txt").text;
            var result = "";
            var tpl = new Tpl(text);
            UnityEngine.Debug.Log(tpl.GetString(new System.Collections.Generic.Dictionary<string, int>() {
                { "count", 10 },
            }));
            */

        }

        public static void Destroy() {
            {
                var dir = $"Assets/{ECS}.Gen/Runtime";
                var path = @$"{dir}/{ECS}.Gen.cs";
                UnityEditor.AssetDatabase.DeleteAsset(path);
            }
            {
                var dir = $"Assets/{ECS}.Gen/Editor";
                var path = @$"{dir}/{ECS}.Gen.cs";
                UnityEditor.AssetDatabase.DeleteAsset(path);
            }
        }

        public static void RegenerateBurstAOT(bool forced = false) {

            if (CodeGeneratorMenu.IsEnabledAuto == false && forced == false) return;

            Logger.Editor.Log($"[ ME.BECS ] Regenerating assemblies {(forced == true ? "(forced)" : "")}");

            if (forced == true) {
                CleanCache();
            }
            
            UnityEditor.EditorPrefs.SetInt("ME.BECS.CodeGenerator.TempError", UnityEditor.EditorPrefs.GetInt("ME.BECS.CodeGenerator.TempError", 0) + 1);

            var list = EditorUtils.GetAssembliesInfo();
            {
                var dir = $"Assets/{ECS}.Gen/Runtime";
                Build(list, dir);
            }
            {
                var dir = $"Assets/{ECS}.Gen/Editor";
                Build(list, dir, editorAssembly: true);
            }

        }

<<<<<<< HEAD
        private static readonly System.Collections.Generic.Dictionary<System.Type, bool> _isTagTypeCache = new System.Collections.Generic.Dictionary<System.Type, bool>();
        private static readonly System.Collections.Generic.Dictionary<System.Type, bool> _hasCustomHashCache = new System.Collections.Generic.Dictionary<System.Type, bool>();
        private static readonly System.Collections.Generic.Dictionary<System.Type, string> _typeNameCache = new System.Collections.Generic.Dictionary<System.Type, string>();
        private static readonly System.Collections.Generic.Dictionary<System.Type, string> _assemblyNameCache = new System.Collections.Generic.Dictionary<System.Type, string>();
=======
        private static void CleanCache() {
            
            System.IO.Directory.Delete($"Assets/{ECS}.Gen/Runtime/Cache", true);
            System.IO.Directory.Delete($"Assets/{ECS}.Gen/Editor/Cache", true);
            
        }

        private static bool HasComponentCustomSharedHash(System.Type type) {
>>>>>>> 777c0c3d

        private static bool HasComponentCustomSharedHash(System.Type type) {
            if (_hasCustomHashCache.TryGetValue(type, out var cached)) {
                return cached;
            }
            var m = type.GetMethod(nameof(IComponentShared.GetHash), BindingFlags.Instance | BindingFlags.Public | BindingFlags.NonPublic);
            bool result;
            if (m == null) {
                var hasMethod = type.GetInterfaceMap(typeof(IComponentShared)).TargetMethods.Any(m => m.IsPrivate == true && m.Name == typeof(IComponentShared).FullName + "." + nameof(IComponentShared.GetHash));
                result = hasMethod;
            } else {
                result = true;
            }
            _hasCustomHashCache[type] = result;
            return result;
        }

        private static bool IsTagType(System.Type type) {
            if (_isTagTypeCache.TryGetValue(type, out var cached)) {
                return cached;
            }
            bool result = false;
            if (System.Runtime.InteropServices.Marshal.SizeOf(type) <= 1 &&
                type.GetFields(BindingFlags.Instance | BindingFlags.Public | BindingFlags.NonPublic).Length == 0) {
                result = true;
            }
            _isTagTypeCache[type] = result;
            return result;
        }

        private static string GetCachedTypeName(System.Type type) {
            if (_typeNameCache.TryGetValue(type, out var cached)) {
                return cached;
            }
            var name = EditorUtils.GetTypeName(type);
            _typeNameCache[type] = name;
            return name;
        }

        private static string GetCachedAssemblyName(System.Type type) {
            if (_assemblyNameCache.TryGetValue(type, out var cached)) {
                return cached;
            }
            var name = type.Assembly.GetName().Name;
            _assemblyNameCache[type] = name;
            return name;
        }

        private static void OnLogAdded(string condition, string stackTrace, UnityEngine.LogType type) {

            /*if (type == UnityEngine.LogType.Exception ||
                type == UnityEngine.LogType.Error) {
                if (condition.Contains($"{ECS}.Gen.cs") == true ||
                    stackTrace.Contains($"{ECS}.Gen.cs") == true) {
                    if (condition.Contains("CS0426") == true) {
                        // Remove files
                        UnityEngine.Debug.Log("Regenerating burst helper: " + UnityEditor.EditorPrefs.GetInt("ME.BECS.CodeGenerator.TempError", 0));
                        if (UnityEditor.EditorPrefs.GetInt("ME.BECS.CodeGenerator.TempError", 0) % 2 == 0) return;
                        Destroy();
                    }
                }
            }*/

        }

        public const string PROGRESS_BAR_CAPTION = "[ ME.BECS ] CodeGenerator";

        private static void Build(System.Collections.Generic.List<AssemblyInfo> asms, string dir, bool editorAssembly = false) {

            _isTagTypeCache.Clear();
            _hasCustomHashCache.Clear();
            _typeNameCache.Clear();
            _assemblyNameCache.Clear();

            string postfix;
            if (editorAssembly == true) {
                postfix = "Editor";
            } else {
                postfix = "Runtime";
            }

            var asmsDict = asms.ToDictionary(x => x.name, x => x);

            var customCodeGenerators = UnityEditor.TypeCache.GetTypesDerivedFrom<CustomCodeGenerator>().OrderBy(x => x.FullName);
            var generators = customCodeGenerators.Select(x => (CustomCodeGenerator)System.Activator.CreateInstance(x)).ToArray();

            if (System.IO.Directory.Exists(dir) == false) {
                System.IO.Directory.CreateDirectory(dir);
            }

            UnityEditor.EditorUtility.DisplayProgressBar(PROGRESS_BAR_CAPTION, $"Build {dir}", 0f);
            var componentTypes = new System.Collections.Generic.List<System.Type>();
            try {
                var path = @$"{dir}/{ECS}.Gen.cs";
                var filesPath = @$"{dir}/{ECS}.Files";
                string template = null;
                if (editorAssembly == true) {
                    template = EditorUtils.LoadResource<UnityEngine.TextAsset>($"ME.BECS.Resources/Templates/Types-Editor-Template.txt").text;
                } else {
                    template = EditorUtils.LoadResource<UnityEngine.TextAsset>($"ME.BECS.Resources/Templates/Types-Template.txt").text;
                }
                string fileTemplate = null;
                if (editorAssembly == true) {
                    fileTemplate = EditorUtils.LoadResource<UnityEngine.TextAsset>($"ME.BECS.Resources/Templates/Types-Editor-FileTemplate.txt").text;
                } else {
                    fileTemplate = EditorUtils.LoadResource<UnityEngine.TextAsset>($"ME.BECS.Resources/Templates/Types-FileTemplate.txt").text;
                }

                //var template = "namespace " + ECS + " {\n [UnityEngine.Scripting.PreserveAttribute] public static unsafe class AOTBurstHelper { \n[UnityEngine.Scripting.PreserveAttribute] \npublic static void AOT() { \n{{CONTENT}} \n}\n }\n }";
                var aotContent = new System.Collections.Generic.List<string>();
                var typesContent = new System.Collections.Generic.List<string>();
                var types = UnityEditor.TypeCache.GetTypesDerivedFrom(typeof(ISystem)).OrderBy(x => x.FullName).ToList();
                PatchSystemsList(types);
                var burstedTypes = UnityEditor.TypeCache.GetTypesWithAttribute<BURST>();
                var burstDiscardedTypes = UnityEditor.TypeCache.GetMethodsWithAttribute<WithoutBurstAttribute>();
                /*var typesAwake = UnityEditor.TypeCache.GetTypesDerivedFrom(typeof(IAwake)).OrderBy(x => x.FullName).ToList();
                PatchSystemsList(typesAwake);
                var typesStart = UnityEditor.TypeCache.GetTypesDerivedFrom(typeof(IStart)).OrderBy(x => x.FullName).ToList();
                PatchSystemsList(typesStart);
                var typesUpdate = UnityEditor.TypeCache.GetTypesDerivedFrom(typeof(IUpdate)).OrderBy(x => x.FullName).ToList();
                PatchSystemsList(typesUpdate);
                var typesDestroy = UnityEditor.TypeCache.GetTypesDerivedFrom(typeof(IDestroy)).OrderBy(x => x.FullName).ToList();
                PatchSystemsList(typesDestroy);
                var typesDrawGizmos = UnityEditor.TypeCache.GetTypesDerivedFrom(typeof(IDrawGizmos)).OrderBy(x => x.FullName).ToList();
                PatchSystemsList(typesDrawGizmos);*/
                aotContent.Add("var nullContext = new SystemContext();");
                for (var index = 0; index < types.Count; ++index) {

                    var type = types[index];
                    if (type.IsValueType == false) continue;
                    var asmName = GetCachedAssemblyName(type);
                    if (!asmsDict.TryGetValue(asmName, out var info)) continue;
                    if (editorAssembly == false && info.isEditor == true) continue;

                    if (type.IsVisible == false) continue;

                    var systemType = GetCachedTypeName(type);
                    aotContent.Add($"StaticSystemTypes<{systemType}>.Validate();");
                    typesContent.Add($"StaticSystemTypes<{systemType}>.Validate();");

                    var isBursted = (burstedTypes.Contains(type) == true);
                    var hasAwake = typeof(IAwake).IsAssignableFrom(type);
                    var hasStart = typeof(IStart).IsAssignableFrom(type);
                    var hasUpdate = typeof(IUpdate).IsAssignableFrom(type);
                    var hasDestroy = typeof(IDestroy).IsAssignableFrom(type);
                    var hasDrawGizmos = typeof(IDrawGizmos).IsAssignableFrom(type);
                    //if (burstedTypes.Contains(type) == false) continue;

                    var awakeBurst = hasAwake == true && burstDiscardedTypes.Contains(type.GetMethod(nameof(IAwake.OnAwake))) == false;
                    var startBurst = hasStart == true && burstDiscardedTypes.Contains(type.GetMethod(nameof(IStart.OnStart))) == false;
                    var updateBurst = hasUpdate == true && burstDiscardedTypes.Contains(type.GetMethod(nameof(IUpdate.OnUpdate))) == false;
                    var destroyBurst = hasDestroy == true && burstDiscardedTypes.Contains(type.GetMethod(nameof(IDestroy.OnDestroy))) == false;
                    var drawGizmosBurst = hasDrawGizmos == true && burstDiscardedTypes.Contains(type.GetMethod(nameof(IDrawGizmos.OnDrawGizmos))) == false;
                    if (awakeBurst == true) {
                        if (isBursted == true) aotContent.Add($"{AWAKE_METHOD}<{systemType}>.MakeMethod(null);");
                    }

                    if (startBurst == true) {
                        if (isBursted == true) aotContent.Add($"{START_METHOD}<{systemType}>.MakeMethod(null);");
                    }

                    if (updateBurst == true) {
                        if (isBursted == true) aotContent.Add($"{UPDATE_METHOD}<{systemType}>.MakeMethod(null);");
                    }

                    if (destroyBurst == true) {
                        if (isBursted == true) aotContent.Add($"{DESTROY_METHOD}<{systemType}>.MakeMethod(null);");
                    }

                    if (drawGizmosBurst == true) {
                        if (isBursted == true) aotContent.Add($"{DRAWGIZMOS_METHOD}<{systemType}>.MakeMethod(null);");
                    }
                    
                    if (hasAwake == true) aotContent.Add($"{AWAKE_METHOD}NoBurst<{systemType}>.MakeMethod(null);");
                    if (hasStart == true) aotContent.Add($"{START_METHOD}NoBurst<{systemType}>.MakeMethod(null);");
                    if (hasUpdate == true) aotContent.Add($"{UPDATE_METHOD}NoBurst<{systemType}>.MakeMethod(null);");
                    if (hasDestroy == true) aotContent.Add($"{DESTROY_METHOD}NoBurst<{systemType}>.MakeMethod(null);");
                    if (hasDrawGizmos == true) aotContent.Add($"{DRAWGIZMOS_METHOD}NoBurst<{systemType}>.MakeMethod(null);");

                    if (hasAwake == true) aotContent.Add($"new {systemType}().OnAwake(ref nullContext);");
                    if (hasStart == true) aotContent.Add($"new {systemType}().OnStart(ref nullContext);");
                    if (hasUpdate == true) aotContent.Add($"new {systemType}().OnUpdate(ref nullContext);");
                    if (hasDestroy == true) aotContent.Add($"new {systemType}().OnDestroy(ref nullContext);");
                    if (hasDrawGizmos == true) aotContent.Add($"new {systemType}().OnDrawGizmos(ref nullContext);");

                    if (awakeBurst == true) aotContent.Add($"BurstCompileMethod.MakeAwake<{systemType}>(default);");
                    if (startBurst == true) aotContent.Add($"BurstCompileMethod.MakeStart<{systemType}>(default);");
                    if (updateBurst == true) aotContent.Add($"BurstCompileMethod.MakeUpdate<{systemType}>(default);");
                    if (destroyBurst == true) aotContent.Add($"BurstCompileMethod.MakeDestroy<{systemType}>(default);");
                    if (drawGizmosBurst == true) aotContent.Add($"BurstCompileMethod.MakeDrawGizmos<{systemType}>(default);");
                }

                var components = UnityEditor.TypeCache.GetTypesWithAttribute<ComponentGroupAttribute>().OrderBy(x => x.FullName).ToArray();
                foreach (var component in components) {

                    var asmName = GetCachedAssemblyName(component);
                    if (!asmsDict.TryGetValue(asmName, out var info)) continue;
                    if (editorAssembly == false && info.isEditor == true) continue;

                    var attr = (ComponentGroupAttribute)component.GetCustomAttribute(typeof(ComponentGroupAttribute));
                    var systemType = GetCachedTypeName(component);
                    var groupType = GetCachedTypeName(attr.groupType);
                    var str = $"StaticTypes<{systemType}>.ApplyGroup(typeof({groupType}));";
                    typesContent.Add(str);
                    componentTypes.Add(component);

                }

                {
                    var allComponents = UnityEditor.TypeCache.GetTypesDerivedFrom<IComponent>().OrderBy(x => x.FullName).ToArray();
                    foreach (var component in allComponents) {

                        if (component.IsValueType == false) continue;
                        if (component.IsGenericTypeDefinition) continue;

                        var asmName = GetCachedAssemblyName(component);
                        if (!asmsDict.TryGetValue(asmName, out var info)) continue;
                        if (editorAssembly == false && info.isEditor == true) continue;

                        var isTagType = IsTagType(component);
                        var isTag = isTagType.ToString().ToLower();
                        var type = GetCachedTypeName(component);
                        {
                            var str = $"StaticTypes<{type}>.Validate(isTag: {isTag});";
                            typesContent.Add(str);
                        }
                        componentTypes.Add(component);
                        if (isTagType == false) {
                            if (component.GetProperty("Default", BindingFlags.Static | BindingFlags.Public) != null) {
                                var str = $"StaticTypes<{type}>.SetDefaultValue({type}.Default);";
                                typesContent.Add(str);
                            }
                        }

                        aotContent.Add($"StaticTypes<{type}>.AOT();");

                    }
                }
                {
                    var allComponents = UnityEditor.TypeCache.GetTypesDerivedFrom<IComponentDestroy>().OrderBy(x => x.FullName).ToArray();
                    foreach (var component in allComponents) {

                        if (component.IsValueType == false) continue;

                        var asmName = GetCachedAssemblyName(component);
                        if (!asmsDict.TryGetValue(asmName, out var info)) continue;
                        if (editorAssembly == false && info.isEditor == true) continue;

                        var isTagType = IsTagType(component);
                        var isTag = isTagType.ToString().ToLower();
                        var type = GetCachedTypeName(component);
                        var str = $"StaticTypesDestroy<{type}>.RegisterAutoDestroy(isTag: {isTag});";
                        typesContent.Add(str);
                        componentTypes.Add(component);
                        aotContent.Add($"AutoDestroyRegistryStatic<{type}>.Destroy(null);");

                    }
                }
                {
                    var allComponents = UnityEditor.TypeCache.GetTypesDerivedFrom<IComponentShared>().OrderBy(x => x.FullName).ToArray();
                    foreach (var component in allComponents) {

                        if (component.IsValueType == false) continue;
                        if (component.IsGenericTypeDefinition) continue;

                        var asmName = GetCachedAssemblyName(component);
                        if (!asmsDict.TryGetValue(asmName, out var info)) continue;
                        if (editorAssembly == false && info.isEditor == true) continue;

                        var isTag = IsTagType(component).ToString().ToLower();
                        var hasCustomHash = HasComponentCustomSharedHash(component);
                        var type = GetCachedTypeName(component);
                        var str = $"StaticTypes<{type}>.ValidateShared(isTag: {isTag}, hasCustomHash: {hasCustomHash.ToString().ToLower()});";
                        typesContent.Add(str);
                        componentTypes.Add(component);
                        aotContent.Add($"StaticTypesShared<{type}>.AOT();");

                    }
                }
                {
                    var allComponents = UnityEditor.TypeCache.GetTypesDerivedFrom<IConfigComponentStatic>().OrderBy(x => x.FullName).ToArray();
                    foreach (var component in allComponents) {

                        if (component.IsValueType == false) continue;
                        if (component.IsGenericTypeDefinition) continue;

                        var asmName = GetCachedAssemblyName(component);
                        if (!asmsDict.TryGetValue(asmName, out var info)) continue;
                        if (editorAssembly == false && info.isEditor == true) continue;

                        var isTag = IsTagType(component).ToString().ToLower();
                        var type = GetCachedTypeName(component);
                        var str = $"StaticTypes<{type}>.ValidateStatic(isTag: {isTag});";
                        typesContent.Add(str);
                        componentTypes.Add(component);
                        aotContent.Add($"StaticTypesStatic<{type}>.AOT();");

                    }
                }
                {
                    var allComponents = UnityEditor.TypeCache.GetTypesDerivedFrom<IConfigInitialize>().OrderBy(x => x.FullName).ToArray();
                    foreach (var component in allComponents) {

                        if (component.IsValueType == false) continue;
                        if (component.IsGenericTypeDefinition) continue;

                        var asmName = GetCachedAssemblyName(component);
                        if (!asmsDict.TryGetValue(asmName, out var info)) continue;
                        if (editorAssembly == false && info.isEditor == true) continue;

                        var isTag = IsTagType(component).ToString().ToLower();
                        var type = GetCachedTypeName(component);
                        var str = $"StaticTypes<{type}>.ValidateStatic(isTag: {isTag});";
                        typesContent.Add(str);
                        componentTypes.Add(component);
                        aotContent.Add($"ConfigInitializeTypes<{type}>.AOT();");

                    }
                }

                var methods = new scg::List<MethodDefinition>();
                var publicContent = new scg::List<string>();
                var filesContent = new scg::List<FileContent[]>();
                {
                    var cache = new Cache();
                    for (var index = 0; index < generators.Length; ++index) {
                        var customCodeGenerator = generators[index];
                        cache.Load(dir, $"Cache/{customCodeGenerator.GetType().Name}.cache");
                        customCodeGenerator.cache = cache;
                        customCodeGenerator.dir = dir;
                        customCodeGenerator.asms = asms;
                        customCodeGenerator.systems = types;
                        customCodeGenerator.editorAssembly = editorAssembly;
                        customCodeGenerator.burstedTypes = burstedTypes;
                        customCodeGenerator.burstDiscardedTypes = burstDiscardedTypes;
                        UnityEditor.EditorUtility.DisplayProgressBar(PROGRESS_BAR_CAPTION, customCodeGenerator.GetType().Name, index / (float)generators.Length);
                        cache.SetMethod("AddInitialization");
                        customCodeGenerator.AddInitialization(typesContent, componentTypes);
                        cache.SetMethod("AddPublicContent");
                        publicContent.Add(customCodeGenerator.AddPublicContent());
                        cache.SetMethod("AddFileContent");
                        var fileBeforeCount = componentTypes.Count;
                        var files = customCodeGenerator.AddFileContent(componentTypes);
                        if (files != null) filesContent.Add(files);
                        cache.SetMethod("AddMethods");
                        var methodsBeforeCount = componentTypes.Count;
                        methods.AddRange(customCodeGenerator.AddMethods(componentTypes));
                        
                        
                        cache.Push();
                        componentTypes.Add(customCodeGenerator.GetType());
                    }
                    
                    var initBeforeCount = componentTypes.Count;
                    var validatedTypes = new System.Collections.Generic.HashSet<System.Type>();
                    for (int i = initBeforeCount; i < componentTypes.Count; ++i) {
                        var addedType = componentTypes[i];
                        if (addedType.IsValueType == false) continue;
                        if (addedType.IsGenericTypeDefinition) continue;
                        if (typeof(IComponent).IsAssignableFrom(addedType) == false) continue;
                        if (validatedTypes.Contains(addedType)) continue;
                            
                        var asmName = GetCachedAssemblyName(addedType);
                        if (!asmsDict.TryGetValue(asmName, out var info)) continue;
                        if (editorAssembly == false && info.isEditor == true) continue;
                        if (addedType.IsVisible == false) continue;
                            
                        validatedTypes.Add(addedType);
                        var isTagType = IsTagType(addedType);
                        var isTag = isTagType.ToString().ToLower();
                        var type = GetCachedTypeName(addedType);
                        var str = $"StaticTypes<{type}>.Validate(isTag: {isTag});";
                        typesContent.Add(str);
                        aotContent.Add($"StaticTypes<{type}>.AOT();");
                    }
                }

                var methodRegistryContents = methods.Where(x => x.definition != null && x.type != null)
                                                    .Select(x => $"WorldStaticCallbacks.{x.registerMethodName}<{x.type}>({x.GetMethodParamsCall()});").ToArray();
                var methodContents = methods.Where(x => x.definition != null)
                                            .Select(
                                                x =>
                                                    $"{(x.burstCompile == true ? "[BURST]" : string.Empty)} {(string.IsNullOrEmpty(x.pInvoke) == false ? $"[AOT.MonoPInvokeCallbackAttribute(typeof({x.pInvoke}))]" : string.Empty)} public static unsafe void {x.methodName}({x.definition}) {{\n{x.content}\n}}")
                                            .ToArray();

                var newContent = template.Replace("{{CONTENT}}", string.Join("\n", aotContent));
                newContent = newContent.Replace("{{CUSTOM_METHOD_REGISTRY}}", string.Join("\n", methodRegistryContents));
                newContent = newContent.Replace("{{CUSTOM_METHODS}}", string.Join("\n", publicContent) + "\n" + string.Join("\n", methodContents));
                newContent = newContent.Replace("{{CONTENT_TYPES}}", string.Join("\n", typesContent));
                newContent = newContent.Replace("{{EDITOR}}", editorAssembly == true ? ".Editor" : string.Empty);
                {
                    var prevContent = System.IO.File.Exists(path) == true ? System.IO.File.ReadAllText(path) : string.Empty;
                    newContent = EditorUtils.ReFormatCode(newContent);
                    if (prevContent != newContent) {
                        System.IO.File.WriteAllText(path, newContent);
                        UnityEditor.AssetDatabase.ImportAsset(path);
                    }
                }

                if (filesContent.Count > 0) {
                    var hasAny = false;
                    foreach (var files in filesContent) {
                        foreach (var file in files) {
                            hasAny = true;
                            if (hasAny == true) break;
                        }
                        if (hasAny == true) break;
                    }

                    if (hasAny == true) {
                        System.IO.Directory.CreateDirectory(filesPath);
                    } else {
                        System.IO.Directory.Delete(filesPath, true);
                    }

                    foreach (var files in filesContent) {
                        foreach (var file in files) {
                            var filepath = $"{filesPath}/{file.filename}.cs";
                            var prevContent = System.IO.File.Exists(filepath) == true ? System.IO.File.ReadAllText(filepath) : string.Empty;
                            newContent = EditorUtils.ReFormatCode(fileTemplate.Replace("{{CONTENT}}", file.content));
                            if (prevContent != newContent) {
                                System.IO.File.WriteAllText(filepath, newContent);
                                UnityEditor.AssetDatabase.ImportAsset(filepath);
                            }
                        }
                    }

                } else {
                    // Clean up all files
                    System.IO.Directory.Delete(filesPath, true);
                }
            } catch (System.Exception ex) {
                UnityEngine.Debug.LogException(ex);
            } finally {
                UnityEditor.EditorUtility.ClearProgressBar();
            }
            {
                var csc = @$"{dir}/csc.rsp";
                var path = @$"{dir}/{ECS}.Gen.{postfix}.asmdef";
                var template = string.Empty;
                if (editorAssembly == true) {
                    template = @"{
                        ""name"": """ + ECS + @".Gen." + postfix + @""",
                        ""references"": [
                            ""{{CONTENT}}""
                            ],
                        ""includePlatforms"": [
                            ""Editor""
                        ],
                        ""allowUnsafeCode"": true
                    }";
                } else {
                    template = @"{
                        ""name"": """ + ECS + @".Gen." + postfix + @""",
                        ""references"": [
                            ""{{CONTENT}}""
                            ],
                        ""allowUnsafeCode"": true
                    }";
                }

                var content = new scg::HashSet<string>();
                var types = UnityEditor.TypeCache.GetTypesDerivedFrom(typeof(ISystem));
                foreach (var type in types) {
                    var asmName = GetCachedAssemblyName(type);
                    if (!asmsDict.TryGetValue(asmName, out var info)) continue;
                    if (editorAssembly == false && info.isEditor == true) continue;
                    content.Add(asmName);
                }

                foreach (var type in componentTypes) {
                    var asmName = GetCachedAssemblyName(type);
                    if (!asmsDict.TryGetValue(asmName, out var info)) continue;
                    if (editorAssembly == false && info.isEditor == true) continue;
                    content.Add(asmName);
                }

                // load references
                foreach (var asm in content.ToArray()) {
                    if (!asmsDict.TryGetValue(asm, out var asmInfo)) continue;
                    if (asmInfo.references != null) {
                        foreach (var refAsm in asmInfo.references) {
                            if (!asmsDict.TryGetValue(refAsm, out var info)) continue;
                            if (editorAssembly == false && info.isEditor == true) continue;
                            content.Add(refAsm);
                        }
                    }
                }

                var newContent = template.Replace("{{CONTENT}}", string.Join(@""",""", content.OrderBy(x => x).ToArray()));
                var prevContent = System.IO.File.Exists(path) == true ? System.IO.File.ReadAllText(path) : string.Empty;
                if (prevContent != newContent) {
                    var pathDummy = @$"{dir}/{ECS}.Dummy.cs";
                    System.IO.File.WriteAllText(pathDummy, "// Code generator dummy script");
                    System.IO.File.WriteAllText(csc, "@Assets/csc.rsp");
                    System.IO.File.WriteAllText(path, newContent);
                    UnityEditor.AssetDatabase.ImportAsset(path);
                }
            }

        }

        public static void PatchSystemsList(System.Collections.Generic.List<System.Type> types) {

            var genericTypes = new System.Collections.Generic.HashSet<System.Type>(types.Count);
            for (var index = 0; index < types.Count; ++index) {

                var type = types[index];
                if (type.IsValueType == false) continue;

                if (type.IsGenericType == true && genericTypes.Contains(type) == false) {
                    types.RemoveAt(index);
                    --index;
                    var typeGen = EditorUtils.GetFirstInterfaceConstraintType(type);
                    if (typeGen != null) {
                        var genTypes = UnityEditor.TypeCache.GetTypesDerivedFrom(typeGen).OrderBy(x => x.FullName).ToArray();
                        foreach (var genType in genTypes) {
                            if (genType.IsValueType == false) continue;
                            var gType = type.MakeGenericType(genType);
                            types.Add(gType);
                            genericTypes.Add(gType);
                        }
                    }
                }

            }

        }

    }

}<|MERGE_RESOLUTION|>--- conflicted
+++ resolved
@@ -400,12 +400,6 @@
 
         }
 
-<<<<<<< HEAD
-        private static readonly System.Collections.Generic.Dictionary<System.Type, bool> _isTagTypeCache = new System.Collections.Generic.Dictionary<System.Type, bool>();
-        private static readonly System.Collections.Generic.Dictionary<System.Type, bool> _hasCustomHashCache = new System.Collections.Generic.Dictionary<System.Type, bool>();
-        private static readonly System.Collections.Generic.Dictionary<System.Type, string> _typeNameCache = new System.Collections.Generic.Dictionary<System.Type, string>();
-        private static readonly System.Collections.Generic.Dictionary<System.Type, string> _assemblyNameCache = new System.Collections.Generic.Dictionary<System.Type, string>();
-=======
         private static void CleanCache() {
             
             System.IO.Directory.Delete($"Assets/{ECS}.Gen/Runtime/Cache", true);
@@ -414,7 +408,10 @@
         }
 
         private static bool HasComponentCustomSharedHash(System.Type type) {
->>>>>>> 777c0c3d
+        private static readonly System.Collections.Generic.Dictionary<System.Type, bool> _isTagTypeCache = new System.Collections.Generic.Dictionary<System.Type, bool>();
+        private static readonly System.Collections.Generic.Dictionary<System.Type, bool> _hasCustomHashCache = new System.Collections.Generic.Dictionary<System.Type, bool>();
+        private static readonly System.Collections.Generic.Dictionary<System.Type, string> _typeNameCache = new System.Collections.Generic.Dictionary<System.Type, string>();
+        private static readonly System.Collections.Generic.Dictionary<System.Type, string> _assemblyNameCache = new System.Collections.Generic.Dictionary<System.Type, string>();
 
         private static bool HasComponentCustomSharedHash(System.Type type) {
             if (_hasCustomHashCache.TryGetValue(type, out var cached)) {
