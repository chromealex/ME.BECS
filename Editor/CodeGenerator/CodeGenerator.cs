--- conflicted
+++ resolved
@@ -901,13 +901,8 @@
                         if (editorAssembly == false && info.isEditor == true) continue;
 
                         var isTag = IsTagType(component).ToString().ToLower();
-<<<<<<< HEAD
-                        var type = GetCachedTypeName(component);
-                        var str = $"StaticTypes<{type}>.ValidateStatic(isTag: {isTag});";
-=======
                         var type = EditorUtils.GetTypeName(component);
                         var str = $"StaticTypes<{type}>.Validate(isTag: {isTag});";
->>>>>>> 8b853377
                         typesContent.Add(str);
                         componentTypes.Add(component);
                         aotContent.Add($"ConfigInitializeTypes<{type}>.AOT();");
